--- conflicted
+++ resolved
@@ -38,15 +38,8 @@
 		}
 	}
 
-<<<<<<< HEAD
-	if len(s.index.vectorIndexUserConfigs) > 0 {
-		if err := s.initTargetVectors(ctx); err != nil {
-			return err
-		}
-=======
 	if err := s.initTargetVectors(ctx); err != nil {
 		return err
->>>>>>> 196444e3
 	}
 
 	return nil
@@ -233,15 +226,6 @@
 		if err := s.initTargetVectorWithLock(ctx, targetVector, vectorIndexConfig); err != nil {
 			return err
 		}
-<<<<<<< HEAD
-		queue, err := NewVectorIndexQueue(s, targetVector, vectorIndex)
-		if err != nil {
-			return fmt.Errorf("cannot create index queue for %q: %w", targetVector, err)
-		}
-
-		s.vectorIndexes[targetVector] = vectorIndex
-		s.queues[targetVector] = queue
-=======
 	}
 	return nil
 }
@@ -260,7 +244,6 @@
 	queue, err := NewVectorIndexQueue(s, targetVector, vectorIndex)
 	if err != nil {
 		return fmt.Errorf("cannot create index queue for %q: %w", targetVector, err)
->>>>>>> 196444e3
 	}
 
 	s.vectorIndexes[targetVector] = vectorIndex
