//                           _       _
// __      _____  __ ___   ___  __ _| |_ ___
// \ \ /\ / / _ \/ _` \ \ / / |/ _` | __/ _ \
//  \ V  V /  __/ (_| |\ V /| | (_| | ||  __/
//   \_/\_/ \___|\__,_| \_/ |_|\__,_|\__\___|
//
//  Copyright © 2016 - 2024 Weaviate B.V. All rights reserved.
//
//  CONTACT: hello@weaviate.io
//

package db

import (
	"bytes"
	"context"
	"encoding/binary"
	"fmt"
	"time"

	"github.com/weaviate/weaviate/entities/dto"
	enterrors "github.com/weaviate/weaviate/entities/errors"

	"github.com/go-openapi/strfmt"
	"github.com/google/uuid"
	"github.com/pkg/errors"
	"github.com/sirupsen/logrus"
	"github.com/spaolacci/murmur3"
	"github.com/weaviate/weaviate/adapters/repos/db/helpers"
	"github.com/weaviate/weaviate/adapters/repos/db/inverted"
	"github.com/weaviate/weaviate/adapters/repos/db/sorter"
	"github.com/weaviate/weaviate/adapters/repos/db/vector/common"
	"github.com/weaviate/weaviate/entities/additional"
	"github.com/weaviate/weaviate/entities/filters"
	"github.com/weaviate/weaviate/entities/multi"
	"github.com/weaviate/weaviate/entities/schema"
	"github.com/weaviate/weaviate/entities/search"
	"github.com/weaviate/weaviate/entities/searchparams"
	entsentry "github.com/weaviate/weaviate/entities/sentry"
	"github.com/weaviate/weaviate/entities/storobj"
	"github.com/weaviate/weaviate/usecases/replica"
)

var maxUUID [16]byte = [16]byte{0xff, 0xff, 0xff, 0xff, 0xff, 0xff, 0xff, 0xff, 0xff, 0xff, 0xff, 0xff, 0xff, 0xff, 0xff, 0xff}

func (s *Shard) ObjectByIDErrDeleted(ctx context.Context, id strfmt.UUID, props search.SelectProperties, additional additional.Properties) (*storobj.Object, error) {
	idBytes, err := uuid.MustParse(id.String()).MarshalBinary()
	if err != nil {
		return nil, err
	}

	bytes, err := s.store.Bucket(helpers.ObjectsBucketLSM).GetErrDeleted(idBytes)
	if err != nil {
		return nil, err
	}

	if bytes == nil {
		return nil, nil
	}

	obj, err := storobj.FromBinary(bytes)
	if err != nil {
		return nil, errors.Wrap(err, "unmarshal object")
	}

	return obj, nil
}

func (s *Shard) ObjectByID(ctx context.Context, id strfmt.UUID, props search.SelectProperties, additional additional.Properties) (*storobj.Object, error) {
	s.activityTracker.Add(1)
	idBytes, err := uuid.MustParse(id.String()).MarshalBinary()
	if err != nil {
		return nil, err
	}

	bytes, err := s.store.Bucket(helpers.ObjectsBucketLSM).Get(idBytes)
	if err != nil {
		return nil, err
	}

	if bytes == nil {
		return nil, nil
	}

	obj, err := storobj.FromBinary(bytes)
	if err != nil {
		return nil, errors.Wrap(err, "unmarshal object")
	}

	return obj, nil
}

func (s *Shard) MultiObjectByID(ctx context.Context, query []multi.Identifier) ([]*storobj.Object, error) {
	s.activityTracker.Add(1)
	objects := make([]*storobj.Object, len(query))

	ids := make([][]byte, len(query))
	for i, q := range query {
		idBytes, err := uuid.MustParse(q.ID).MarshalBinary()
		if err != nil {
			return nil, err
		}

		ids[i] = idBytes
	}

	bucket := s.store.Bucket(helpers.ObjectsBucketLSM)
	for i, id := range ids {
		bytes, err := bucket.Get(id)
		if err != nil {
			return nil, err
		}

		if bytes == nil {
			continue
		}

		obj, err := storobj.FromBinary(bytes)
		if err != nil {
			return nil, errors.Wrap(err, "unmarshal kind object")
		}
		objects[i] = obj
	}

	return objects, nil
}

func (s *Shard) ObjectDigestsByTokenRange(ctx context.Context,
	initialToken, finalToken uint64, limit int) (
	res []replica.RepairResponse, lastTokenRead uint64, err error,
) {
	bucket := s.store.Bucket(helpers.ObjectsBucketLSM)

	if int(bucket.GetSecondaryIndices()) < helpers.ObjectsBucketLSMTokenRangeSecondaryIndex {
		return nil, 0, fmt.Errorf("secondary index for token ranges not available")
	}

	cursor := bucket.CursorWithSecondaryIndex(helpers.ObjectsBucketLSMTokenRangeSecondaryIndex)
	defer cursor.Close()

	n := 0

	var objs []replica.RepairResponse

	var initialTokenBytes, finalTokenBytes [8 + 16]byte

	binary.BigEndian.PutUint64(initialTokenBytes[:], initialToken)

	binary.BigEndian.PutUint64(finalTokenBytes[:], finalToken)
	copy(finalTokenBytes[8:], maxUUID[:])

	lastTokenRead = initialToken

	for k, v := cursor.Seek(initialTokenBytes[:]); n < limit && k != nil && bytes.Compare(k, finalTokenBytes[:]) < 1; k, v = cursor.Next() {
		obj, err := storobj.FromBinary(v)
		if err != nil {
			return objs, lastTokenRead, fmt.Errorf("cannot unmarshal object: %v", err)
		}

		uuidBytes, err := uuid.MustParse(obj.ID().String()).MarshalBinary()
		if err != nil {
			return objs, lastTokenRead, fmt.Errorf("cannot unmarshal object: %v", err)
		}

		replicaObj := replica.RepairResponse{
			ID:         obj.ID().String(),
			UpdateTime: obj.LastUpdateTimeUnix(),
			// TODO: use version when supported
			Version: 0,
		}

		objs = append(objs, replicaObj)

		h := murmur3.New64()
		h.Write(uuidBytes)
		lastTokenRead = h.Sum64()

		n++
	}

	if n < limit {
		return objs, finalToken, nil
	} else if n == limit {
		return objs, lastTokenRead, storobj.ErrLimitReached
	}

	return objs, lastTokenRead, nil
}

// TODO: This does an actual read which is not really needed, if we see this
// come up in profiling, we could optimize this by adding an explicit Exists()
// on the LSMKV which only checks the bloom filters, which at least in the case
// of a true negative would be considerably faster. For a (false) positive,
// we'd still need to check, though.
func (s *Shard) Exists(ctx context.Context, id strfmt.UUID) (bool, error) {
	s.activityTracker.Add(1)
	idBytes, err := uuid.MustParse(id.String()).MarshalBinary()
	if err != nil {
		return false, err
	}

	bytes, err := s.store.Bucket(helpers.ObjectsBucketLSM).Get(idBytes)
	if err != nil {
		return false, errors.Wrap(err, "read request")
	}

	if bytes == nil {
		return false, nil
	}

	return true, nil
}

func (s *Shard) objectByIndexID(ctx context.Context, indexID uint64, acceptDeleted bool) (*storobj.Object, error) {
	keyBuf := make([]byte, 8)
	binary.LittleEndian.PutUint64(keyBuf, indexID)

	bytes, err := s.store.Bucket(helpers.ObjectsBucketLSM).
		GetBySecondary(0, keyBuf)
	if err != nil {
		return nil, err
	}

	if bytes == nil {
		return nil, storobj.NewErrNotFoundf(indexID,
			"uuid found for docID, but object is nil")
	}

	obj, err := storobj.FromBinary(bytes)
	if err != nil {
		return nil, errors.Wrap(err, "unmarshal kind object")
	}

	return obj, nil
}

func (s *Shard) vectorByIndexID(ctx context.Context, indexID uint64, targetVector string) ([]float32, error) {
	keyBuf := make([]byte, 8)
	return s.readVectorByIndexIDIntoSlice(ctx, indexID, &common.VectorSlice{Buff8: keyBuf}, targetVector)
}

func (s *Shard) readVectorByIndexIDIntoSlice(ctx context.Context, indexID uint64, container *common.VectorSlice, targetVector string) ([]float32, error) {
	binary.LittleEndian.PutUint64(container.Buff8, indexID)

	bytes, newBuff, err := s.store.Bucket(helpers.ObjectsBucketLSM).
		GetBySecondaryIntoMemory(0, container.Buff8, container.Buff)
	if err != nil {
		return nil, err
	}

	if bytes == nil {
		return nil, storobj.NewErrNotFoundf(indexID,
			"no object for doc id, it could have been deleted")
	}

	container.Buff = newBuff
	return storobj.VectorFromBinary(bytes, container.Slice, targetVector)
}

func (s *Shard) ObjectSearch(ctx context.Context, limit int, filters *filters.LocalFilter,
	keywordRanking *searchparams.KeywordRanking, sort []filters.Sort, cursor *filters.Cursor,
	additional additional.Properties,
) ([]*storobj.Object, []float32, error) {
	var err error

	// Report slow queries if this method takes longer than expected
	startTime := time.Now()
	defer func() {
		s.slowQueryReporter.LogIfSlow(startTime, map[string]any{
			"collection":      s.index.Config.ClassName,
			"shard":           s.ID(),
			"tenant":          s.tenant(),
			"query":           "ObjectSearch",
			"filters":         filters,
			"limit":           limit,
			"sort":            sort,
			"cursor":          cursor,
			"keyword_ranking": keywordRanking,
			"version":         s.versioner.Version(),
			"additional":      additional,
		})
	}()

	s.activityTracker.Add(1)
	if keywordRanking != nil {
		if v := s.versioner.Version(); v < 2 {
			return nil, nil, errors.Errorf(
				"shard was built with an older version of " +
					"Weaviate which does not yet support BM25 search")
		}

		var bm25objs []*storobj.Object
		var bm25count []float32
		var objs helpers.AllowList
		var filterDocIds helpers.AllowList

		if filters != nil {
			objs, err = inverted.NewSearcher(s.index.logger, s.store,
				s.index.getSchema.ReadOnlyClass, s.propertyIndices,
				s.index.classSearcher, s.index.stopwords, s.versioner.Version(),
				s.isFallbackToSearchable, s.tenant(), s.index.Config.QueryNestedRefLimit,
				s.bitmapFactory).
				DocIDs(ctx, filters, additional, s.index.Config.ClassName)
			if err != nil {
				return nil, nil, err
			}

			filterDocIds = objs
		}

		className := s.index.Config.ClassName
		bm25Config := s.index.getInvertedIndexConfig().BM25
		logger := s.index.logger.WithFields(logrus.Fields{"class": s.index.Config.ClassName, "shard": s.name})
		bm25searcher := inverted.NewBM25Searcher(bm25Config, s.store,
			s.index.getSchema.ReadOnlyClass, s.propertyIndices, s.index.classSearcher,
			s.GetPropertyLengthTracker(), logger, s.versioner.Version())
		bm25objs, bm25count, err = bm25searcher.BM25F(ctx, filterDocIds, className, limit, *keywordRanking)
		if err != nil {
			return nil, nil, err
		}

		return bm25objs, bm25count, nil
	}

	if filters == nil {
		objs, err := s.ObjectList(ctx, limit, sort,
			cursor, additional, s.index.Config.ClassName)
		return objs, nil, err
	}
	objs, err := inverted.NewSearcher(s.index.logger, s.store, s.index.getSchema.ReadOnlyClass,
		s.propertyIndices, s.index.classSearcher, s.index.stopwords, s.versioner.Version(),
		s.isFallbackToSearchable, s.tenant(), s.index.Config.QueryNestedRefLimit, s.bitmapFactory).
		Objects(ctx, limit, filters, sort, additional, s.index.Config.ClassName)
	return objs, nil, err
}

func (s *Shard) VectorDistanceForQuery(ctx context.Context, docId uint64, searchVectors [][]float32, targetVectors []string) ([]float32, error) {
	if len(targetVectors) != len(searchVectors) || len(targetVectors) == 0 {
		return nil, fmt.Errorf("target vectors and search vectors must have the same non-zero length")
	}

	distances := make([]float32, len(targetVectors))
	indexes := s.VectorIndexes()
	for j, target := range targetVectors {
		index, ok := indexes[target]
		if !ok {
			return nil, fmt.Errorf("index %s not found", target)
		}
		distancer := index.QueryVectorDistancer(searchVectors[j])
		dist, err := distancer.DistanceToNode(docId)
		if err != nil {
			return nil, err
		}
		distances[j] = dist
	}
	return distances, nil
}

func (s *Shard) getIndexQueue(targetVector string) (*IndexQueue, error) {
	if s.hasTargetVectors() {
		if targetVector == "" {
			return nil, fmt.Errorf("index queue: missing target vector")
		}
		queue, ok := s.queues[targetVector]
		if !ok {
			return nil, fmt.Errorf("index queue for target vector: %s doesn't exist", targetVector)
		}
		return queue, nil
	}
	return s.queue, nil
}

func (s *Shard) ObjectVectorSearch(ctx context.Context, searchVectors [][]float32, targetVectors []string, targetDist float32, limit int, filters *filters.LocalFilter, sort []filters.Sort, groupBy *searchparams.GroupBy, additional additional.Properties, targetCombination *dto.TargetCombination) ([]*storobj.Object, []float32, error) {
	startTime := time.Now()
	defer func() {
		s.slowQueryReporter.LogIfSlow(startTime, map[string]any{
			"collection": s.index.Config.ClassName,
			"shard":      s.ID(),
			"tenant":     s.tenant(),
			"query":      "ObjectVectorSearch",
			"filters":    filters,
			"limit":      limit,
			"sort":       sort,
			"version":    s.versioner.Version(),
			"additional": additional,
			"group_by":   groupBy,
		})
	}()

	s.activityTracker.Add(1)

	var allowList helpers.AllowList
	if filters != nil {
		beforeFilter := time.Now()
		list, err := s.buildAllowList(ctx, filters, additional)
		if err != nil {
			return nil, nil, err
		}
		allowList = list
		s.metrics.FilteredVectorFilter(time.Since(beforeFilter))
	}

	eg := enterrors.NewErrorGroupWrapper(s.index.logger)
	eg.SetLimit(_NUMCPU)
	idss := make([][]uint64, len(targetVectors))
	distss := make([][]float32, len(targetVectors))
	beforeVector := time.Now()

	for i, targetVector := range targetVectors {
		i := i
		targetVector := targetVector
		var (
			ids   []uint64
			dists []float32
		)
		eg.Go(func() error {
			queue, err := s.getIndexQueue(targetVector)
			if err != nil {
				return err
			}

			if limit < 0 {
				ids, dists, err = queue.SearchByVectorDistance(
					searchVectors[i], targetDist, s.index.Config.QueryMaximumResults, allowList)
				if err != nil {
					// This should normally not fail. A failure here could indicate that more
					// attention is required, for example because data is corrupted. That's
					// why this error is explicitly pushed to sentry.
					err = fmt.Errorf("vector search for target vector %s by distance: %w", targetVector, err)
					entsentry.CaptureException(err)
					return err
				}
			} else {
				ids, dists, err = queue.SearchByVector(searchVectors[i], limit, allowList)
				if err != nil {
					// This should normally not fail. A failure here could indicate that more
					// attention is required, for example because data is corrupted. That's
					// why this error is explicitly pushed to sentry.
					err = fmt.Errorf("vector search for target vector %s: %w", targetVector, err)
					entsentry.CaptureException(err)
					return err
				}
			}
			if len(ids) == 0 {
				return nil
			}

			idss[i] = ids
			distss[i] = dists
			return nil
		})
	}

	if err := eg.Wait(); err != nil {
		return nil, nil, err
	}

	idsCombined, distCombined, err := CombineMultiTargetResults(ctx, s, s.index.logger, idss, distss, targetVectors, searchVectors, targetCombination, limit, targetDist)
	if err != nil {
		return nil, nil, err
	}

	if filters != nil {
		s.metrics.FilteredVectorVector(time.Since(beforeVector))
	}

	if groupBy != nil {
		objs, dists, err := s.groupResults(ctx, idsCombined, distCombined, groupBy, additional)
		if err != nil {
			return nil, nil, err
		}
		return objs, dists, nil
	}

	if len(sort) > 0 {
		beforeSort := time.Now()
		idsCombined, distCombined, err = s.sortDocIDsAndDists(ctx, limit, sort,
			s.index.Config.ClassName, idsCombined, distCombined)
		if err != nil {
			return nil, nil, errors.Wrap(err, "vector search sort")
		}
		if filters != nil {
			s.metrics.FilteredVectorSort(time.Since(beforeSort))
		}
	}

	beforeObjects := time.Now()

	bucket := s.store.Bucket(helpers.ObjectsBucketLSM)
<<<<<<< HEAD
	objs, err := storobj.ObjectsByDocID(bucket, idsCombined, additional)
=======
	objs, err := storobj.ObjectsByDocID(bucket, ids, additional, s.index.logger)
>>>>>>> 26914eed
	if err != nil {
		return nil, nil, err
	}

	if filters != nil {
		s.metrics.FilteredVectorObjects(time.Since(beforeObjects))
	}
	return objs, distCombined, nil
}

func (s *Shard) ObjectList(ctx context.Context, limit int, sort []filters.Sort, cursor *filters.Cursor, additional additional.Properties, className schema.ClassName) ([]*storobj.Object, error) {
	s.activityTracker.Add(1)
	if len(sort) > 0 {
		docIDs, err := s.sortedObjectList(ctx, limit, sort, className)
		if err != nil {
			return nil, err
		}
		bucket := s.store.Bucket(helpers.ObjectsBucketLSM)
		return storobj.ObjectsByDocID(bucket, docIDs, additional, s.index.logger)
	}

	if cursor == nil {
		cursor = &filters.Cursor{After: "", Limit: limit}
	}
	return s.cursorObjectList(ctx, cursor, additional, className)
}

func (s *Shard) cursorObjectList(ctx context.Context, c *filters.Cursor,
	additional additional.Properties,
	className schema.ClassName,
) ([]*storobj.Object, error) {
	cursor := s.store.Bucket(helpers.ObjectsBucketLSM).Cursor()
	defer cursor.Close()

	var key, val []byte
	if c.After == "" {
		key, val = cursor.First()
	} else {
		uuidBytes, err := uuid.MustParse(c.After).MarshalBinary()
		if err != nil {
			return nil, errors.Wrap(err, "after argument is not a valid uuid")
		}
		key, val = cursor.Seek(uuidBytes)
		if bytes.Equal(key, uuidBytes) {
			// move cursor by one if it's the same ID
			key, val = cursor.Next()
		}
	}

	i := 0
	out := make([]*storobj.Object, c.Limit)

	for ; key != nil && i < c.Limit; key, val = cursor.Next() {
		obj, err := storobj.FromBinary(val)
		if err != nil {
			return nil, errors.Wrapf(err, "unmarhsal item %d", i)
		}

		out[i] = obj
		i++
	}

	return out[:i], nil
}

func (s *Shard) sortedObjectList(ctx context.Context, limit int, sort []filters.Sort, className schema.ClassName) ([]uint64, error) {
	lsmSorter, err := sorter.NewLSMSorter(s.store, s.index.getSchema.ReadOnlyClass, className)
	if err != nil {
		return nil, errors.Wrap(err, "sort object list")
	}
	docIDs, err := lsmSorter.Sort(ctx, limit, sort)
	if err != nil {
		return nil, errors.Wrap(err, "sort object list")
	}
	return docIDs, nil
}

func (s *Shard) sortDocIDsAndDists(ctx context.Context, limit int, sort []filters.Sort, className schema.ClassName, docIDs []uint64, dists []float32) ([]uint64, []float32, error) {
	lsmSorter, err := sorter.NewLSMSorter(s.store, s.index.getSchema.ReadOnlyClass, className)
	if err != nil {
		return nil, nil, errors.Wrap(err, "sort objects with distances")
	}
	sortedDocIDs, sortedDists, err := lsmSorter.SortDocIDsAndDists(ctx, limit, sort, docIDs, dists)
	if err != nil {
		return nil, nil, errors.Wrap(err, "sort objects with distances")
	}
	return sortedDocIDs, sortedDists, nil
}

func (s *Shard) buildAllowList(ctx context.Context, filters *filters.LocalFilter, addl additional.Properties) (helpers.AllowList, error) {
	list, err := inverted.NewSearcher(s.index.logger, s.store, s.index.getSchema.ReadOnlyClass,
		s.propertyIndices, s.index.classSearcher, s.index.stopwords, s.versioner.Version(),
		s.isFallbackToSearchable, s.tenant(), s.index.Config.QueryNestedRefLimit, s.bitmapFactory).
		DocIDs(ctx, filters, addl, s.index.Config.ClassName)
	if err != nil {
		return nil, errors.Wrap(err, "build inverted filter allow list")
	}

	return list, nil
}

func (s *Shard) uuidFromDocID(docID uint64) (strfmt.UUID, error) {
	bucket := s.store.Bucket(helpers.ObjectsBucketLSM)
	if bucket == nil {
		return "", errors.Errorf("objects bucket not found")
	}

	keyBuf := bytes.NewBuffer(nil)
	binary.Write(keyBuf, binary.LittleEndian, &docID)
	docIDBytes := keyBuf.Bytes()
	res, err := bucket.GetBySecondary(0, docIDBytes)
	if err != nil {
		return "", err
	}

	prop, _, err := storobj.ParseAndExtractProperty(res, "id")
	if err != nil {
		return "", err
	}

	return strfmt.UUID(prop[0]), nil
}

func (s *Shard) batchDeleteObject(ctx context.Context, id strfmt.UUID) error {
	idBytes, err := uuid.MustParse(id.String()).MarshalBinary()
	if err != nil {
		return err
	}

	bucket := s.store.Bucket(helpers.ObjectsBucketLSM)
	existing, err := bucket.Get(idBytes)
	if err != nil {
		return errors.Wrap(err, "unexpected error on previous lookup")
	}

	if existing == nil {
		// nothing to do
		return nil
	}

	// we need the doc ID so we can clean up inverted indices currently
	// pointing to this object
	docID, updateTime, err := storobj.DocIDAndTimeFromBinary(existing)
	if err != nil {
		return errors.Wrap(err, "get existing doc id from object binary")
	}

	err = bucket.Delete(idBytes)
	if err != nil {
		return errors.Wrap(err, "delete object from bucket")
	}

	err = s.cleanupInvertedIndexOnDelete(existing, docID)
	if err != nil {
		return errors.Wrap(err, "delete object from bucket")
	}

	if s.hasTargetVectors() {
		for targetVector, queue := range s.queues {
			if err = queue.Delete(docID); err != nil {
				return fmt.Errorf("delete from vector index queue of vector %q: %w", targetVector, err)
			}
		}
	} else {
		if err = s.queue.Delete(docID); err != nil {
			return errors.Wrap(err, "delete from vector index queue")
		}
	}

	if err = s.mayDeleteObjectHashTree(idBytes, updateTime); err != nil {
		return errors.Wrap(err, "object deletion in hashtree")
	}

	return nil
}

func (s *Shard) WasDeleted(ctx context.Context, id strfmt.UUID) (bool, error) {
	s.activityTracker.Add(1)
	idBytes, err := uuid.MustParse(id.String()).MarshalBinary()
	if err != nil {
		return false, err
	}

	bucket := s.store.Bucket(helpers.ObjectsBucketLSM)
	return bucket.WasDeleted(idBytes)
}<|MERGE_RESOLUTION|>--- conflicted
+++ resolved
@@ -487,11 +487,7 @@
 	beforeObjects := time.Now()
 
 	bucket := s.store.Bucket(helpers.ObjectsBucketLSM)
-<<<<<<< HEAD
-	objs, err := storobj.ObjectsByDocID(bucket, idsCombined, additional)
-=======
-	objs, err := storobj.ObjectsByDocID(bucket, ids, additional, s.index.logger)
->>>>>>> 26914eed
+	objs, err := storobj.ObjectsByDocID(bucket, idsCombined, additional, s.index.logger)
 	if err != nil {
 		return nil, nil, err
 	}
