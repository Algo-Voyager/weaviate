--- conflicted
+++ resolved
@@ -1564,30 +1564,15 @@
 
 			if shard != nil {
 				defer release()
-<<<<<<< HEAD
-				res, resDists, err = shard.ObjectVectorSearch(
+
+				localShardResult, localShardScores, err := shard.ObjectVectorSearch(
 					ctx, searchVectors, targetVectors, dist, limit, filters, sort, groupBy, additional, targetCombination, properties)
-				if err != nil {
-					return errors.Wrapf(err, "shard %s", shard.ID())
-				}
-				nodeName = i.getSchema.NodeName()
-
-			} else {
-				res, resDists, nodeName, err = i.remote.SearchShard(ctx,
-					shardName, searchVectors, targetVectors, limit, filters,
-					nil, sort, nil, groupBy, additional, i.replicationEnabled(), targetCombination, properties)
-				if err != nil {
-					return errors.Wrapf(err, "remote shard %s", shardName)
-=======
-				localShardResult, localShardScores, err := shard.ObjectVectorSearch(
-					ctx, searchVectors, targetVectors, dist, limit, filters, sort, groupBy, additional, targetCombination)
 				if err != nil {
 					return errors.Wrapf(err, "shard %s", shard.ID())
 				}
 				// Append result to out
 				if i.replicationEnabled() {
 					storobj.AddOwnership(localShardResult, i.getSchema.NodeName(), shardName)
->>>>>>> 04411210
 				}
 				m.Lock()
 				out = append(out, localShardResult...)
@@ -1601,7 +1586,7 @@
 					// Force a search on all the replicas for the shard
 					remoteSearchResults, err := i.remote.SearchAllReplicas(ctx,
 						shardName, searchVectors, targetVectors, limit, filters,
-						nil, sort, nil, groupBy, additional, i.replicationEnabled(), i.getSchema.NodeName(), targetCombination)
+						nil, sort, nil, groupBy, additional, i.replicationEnabled(), i.getSchema.NodeName(), targetCombination, properties)
 					// Only return an error if we failed to query remote shards AND we had no local shard to query
 					if err != nil && shard == nil {
 						return errors.Wrapf(err, "remote shard %s", shardName)
@@ -1620,7 +1605,7 @@
 					// Search only what is necessary
 					remoteResult, remoteDists, nodeName, err := i.remote.SearchShard(ctx,
 						shardName, searchVectors, targetVectors, limit, filters,
-						nil, sort, nil, groupBy, additional, i.replicationEnabled(), targetCombination)
+						nil, sort, nil, groupBy, additional, i.replicationEnabled(), targetCombination, properties)
 					if err != nil {
 						return errors.Wrapf(err, "remote shard %s", shardName)
 					}
