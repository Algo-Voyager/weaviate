--- conflicted
+++ resolved
@@ -149,12 +149,9 @@
 				lsmkv.WithStrategy(lsmkv.StrategyRoaringSetRange),
 				lsmkv.WithUseBloomFilter(false),
 				lsmkv.WithCalcCountNetAdditions(false),
-<<<<<<< HEAD
 				lsmkv.WithKeepSegmentsInMemory(s.index.Config.IndexRangeableInMemory),
 				lsmkv.WithBitmapBufPool(s.bitmapBufPool),
-=======
 				lsmkv.WithMinMMapSize(s.index.Config.MinMMapSize),
->>>>>>> 1c64828a
 			)...,
 		); err != nil {
 			return err
