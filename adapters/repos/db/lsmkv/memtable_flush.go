//                           _       _
// __      _____  __ ___   ___  __ _| |_ ___
// \ \ /\ / / _ \/ _` \ \ / / |/ _` | __/ _ \
//  \ V  V /  __/ (_| |\ V /| | (_| | ||  __/
//   \_/\_/ \___|\__,_| \_/ |_|\__,_|\__\___|
//
//  Copyright © 2016 - 2024 Weaviate B.V. All rights reserved.
//
//  CONTACT: hello@weaviate.io
//

package lsmkv

import (
	"bufio"
	"fmt"
	"os"
	"path/filepath"
	"strings"

	"github.com/pkg/errors"
	"github.com/weaviate/weaviate/adapters/repos/db/lsmkv/segmentindex"
)

func (m *Memtable) flush() (rerr error) {
	// close the commit log first, this also forces it to be fsynced. If
	// something fails there, don't proceed with flushing. The commit log will
	// only be deleted at the very end, if the flush was successful
	// (indicated by a successful close of the flush file - which indicates a
	// successful fsync)

	if err := m.commitlog.close(); err != nil {
		return errors.Wrap(err, "close commit log file")
	}

	if m.Size() == 0 {
		// this is an empty memtable, nothing to do
		// however, we still have to cleanup the commit log, otherwise we will
		// attempt to recover from it on the next cycle
		if err := m.commitlog.delete(); err != nil {
			return errors.Wrap(err, "delete commit log file")
		}
		return nil
	}

	tmpSegmentPath := m.path + ".db.tmp"

	f, err := os.OpenFile(tmpSegmentPath, os.O_CREATE|os.O_WRONLY|os.O_TRUNC, 0o666)
	if err != nil {
		return err
	}
<<<<<<< HEAD
	bufw := bufio.NewWriter(f)
=======
	defer func() {
		if rerr != nil {
			f.Close()
			os.Remove(tmpSegmentPath)
		}
	}()

>>>>>>> 6f469e56
	segmentFile := segmentindex.NewSegmentFile(
		segmentindex.WithBufferedWriter(bufw),
		segmentindex.WithChecksumsDisabled(!m.enableChecksumValidation),
	)

	var keys []segmentindex.Key
	skipIndices := false

	switch m.strategy {
	case StrategyReplace:
		if keys, err = m.flushDataReplace(segmentFile); err != nil {
			return err
		}

	case StrategySetCollection:
		if keys, err = m.flushDataSet(segmentFile); err != nil {
			return err
		}

	case StrategyRoaringSet:
		if keys, err = m.flushDataRoaringSet(segmentFile); err != nil {
			return err
		}

	case StrategyRoaringSetRange:
		if keys, err = m.flushDataRoaringSetRange(segmentFile); err != nil {
			return err
		}
		skipIndices = true

	case StrategyMapCollection:
		if keys, err = m.flushDataMap(segmentFile); err != nil {
			return err
		}
	case StrategyInverted:
		if keys, _, err = m.flushDataInverted(bufw, f); err != nil {
			return err
		}
	default:
		return fmt.Errorf("cannot flush strategy %s", m.strategy)
	}

	if !skipIndices {
		indexes := &segmentindex.Indexes{
			Keys:                keys,
			SecondaryIndexCount: m.secondaryIndices,
			ScratchSpacePath:    m.path + ".scratch.d",
		}

		// TODO: Currently no checksum validation support for StrategyInverted.
		//       This condition can be removed once support is added, and for
		//       all strategies we can simply `segmentFile.WriteIndexes(indexes)`
		if m.strategy == StrategyInverted {
			if _, err := indexes.WriteTo(bufw); err != nil {
				return err
			}
		} else {
			if _, err := segmentFile.WriteIndexes(indexes); err != nil {
				return err
			}
		}
	}

	// TODO: Currently no checksum validation support for StrategyInverted.
	//       This condition can be removed once support is added, and for
	//       all strategies we can simply `segmentFile.WriteChecksum()`
	if m.strategy != StrategyInverted {
		if _, err := segmentFile.WriteChecksum(); err != nil {
			return err
		}
	}

	if err := f.Sync(); err != nil {
		return err
	}

	if err := f.Close(); err != nil {
		return err
	}

	err = os.Rename(tmpSegmentPath, strings.TrimSuffix(tmpSegmentPath, ".tmp"))
	if err != nil {
		return err
	}

	// fsync parent directory
	err = fsync(filepath.Dir(m.path))
	if err != nil {
		return err
	}

	// only now that the file has been flushed is it safe to delete the commit log
	// TODO: there might be an interest in keeping the commit logs around for
	// longer as they might come in handy for replication
	return m.commitlog.delete()
}

func (m *Memtable) flushDataReplace(f *segmentindex.SegmentFile) ([]segmentindex.Key, error) {
	flat := m.key.flattenInOrder()

	totalDataLength := totalKeyAndValueSize(flat)
	perObjectAdditions := len(flat) * (1 + 8 + 4 + int(m.secondaryIndices)*4) // 1 byte for the tombstone, 8 bytes value length encoding, 4 bytes key length encoding, + 4 bytes key encoding for every secondary index
	headerSize := segmentindex.HeaderSize
	header := &segmentindex.Header{
		IndexStart:       uint64(totalDataLength + perObjectAdditions + headerSize),
		Level:            0, // always level zero on a new one
		Version:          segmentindex.ChooseHeaderVersion(m.enableChecksumValidation),
		SecondaryIndices: m.secondaryIndices,
		Strategy:         SegmentStrategyFromString(m.strategy),
	}

	n, err := f.WriteHeader(header)
	if err != nil {
		return nil, err
	}
	headerSize = int(n)
	keys := make([]segmentindex.Key, len(flat))

	totalWritten := headerSize
	for i, node := range flat {
		segNode := &segmentReplaceNode{
			offset:              totalWritten,
			tombstone:           node.tombstone,
			value:               node.value,
			primaryKey:          node.key,
			secondaryKeys:       node.secondaryKeys,
			secondaryIndexCount: m.secondaryIndices,
		}

		ki, err := segNode.KeyIndexAndWriteTo(f.BodyWriter())
		if err != nil {
			return nil, errors.Wrapf(err, "write node %d", i)
		}

		keys[i] = ki
		totalWritten = ki.ValueEnd
	}

	return keys, nil
}

func (m *Memtable) flushDataSet(f *segmentindex.SegmentFile) ([]segmentindex.Key, error) {
	flat := m.keyMulti.flattenInOrder()
	return m.flushDataCollection(f, flat)
}

func (m *Memtable) flushDataMap(f *segmentindex.SegmentFile) ([]segmentindex.Key, error) {
	m.RLock()
	flat := m.keyMap.flattenInOrder()
	m.RUnlock()

	// by encoding each map pair we can force the same structure as for a
	// collection, which means we can reuse the same flushing logic
	asMulti := make([]*binarySearchNodeMulti, len(flat))
	for i, mapNode := range flat {
		asMulti[i] = &binarySearchNodeMulti{
			key:    mapNode.key,
			values: make([]value, len(mapNode.values)),
		}

		for j := range asMulti[i].values {
			enc, err := mapNode.values[j].Bytes()
			if err != nil {
				return nil, err
			}

			asMulti[i].values[j] = value{
				value:     enc,
				tombstone: mapNode.values[j].Tombstone,
			}
		}

	}
	return m.flushDataCollection(f, asMulti)
}

func (m *Memtable) flushDataCollection(f *segmentindex.SegmentFile,
	flat []*binarySearchNodeMulti,
) ([]segmentindex.Key, error) {
	totalDataLength := totalValueSizeCollection(flat)
	header := &segmentindex.Header{
		IndexStart:       uint64(totalDataLength + segmentindex.HeaderSize),
		Level:            0, // always level zero on a new one
		Version:          segmentindex.ChooseHeaderVersion(m.enableChecksumValidation),
		SecondaryIndices: m.secondaryIndices,
		Strategy:         SegmentStrategyFromString(m.strategy),
	}

	n, err := f.WriteHeader(header)
	if err != nil {
		return nil, err
	}
	headerSize := int(n)
	keys := make([]segmentindex.Key, len(flat))

	totalWritten := headerSize
	for i, node := range flat {
		ki, err := (&segmentCollectionNode{
			values:     node.values,
			primaryKey: node.key,
			offset:     totalWritten,
		}).KeyIndexAndWriteTo(f.BodyWriter())
		if err != nil {
			return nil, errors.Wrapf(err, "write node %d", i)
		}

		keys[i] = ki
		totalWritten = ki.ValueEnd
	}

	return keys, nil
}

func totalKeyAndValueSize(in []*binarySearchNode) int {
	var sum int
	for _, n := range in {
		sum += len(n.value)
		sum += len(n.key)
		for _, sec := range n.secondaryKeys {
			sum += len(sec)
		}
	}

	return sum
}

func totalValueSizeCollection(in []*binarySearchNodeMulti) int {
	var sum int
	for _, n := range in {
		sum += 8 // uint64 to indicate array length
		for _, v := range n.values {
			sum += 1 // bool to indicate value tombstone
			sum += 8 // uint64 to indicate value length
			sum += len(v.value)
		}

		sum += 4 // uint32 to indicate key size
		sum += len(n.key)
	}

	return sum
}<|MERGE_RESOLUTION|>--- conflicted
+++ resolved
@@ -20,6 +20,7 @@
 
 	"github.com/pkg/errors"
 	"github.com/weaviate/weaviate/adapters/repos/db/lsmkv/segmentindex"
+	"github.com/weaviate/weaviate/entities/diskio"
 )
 
 func (m *Memtable) flush() (rerr error) {
@@ -49,9 +50,6 @@
 	if err != nil {
 		return err
 	}
-<<<<<<< HEAD
-	bufw := bufio.NewWriter(f)
-=======
 	defer func() {
 		if rerr != nil {
 			f.Close()
@@ -59,7 +57,7 @@
 		}
 	}()
 
->>>>>>> 6f469e56
+	bufw := bufio.NewWriter(f)
 	segmentFile := segmentindex.NewSegmentFile(
 		segmentindex.WithBufferedWriter(bufw),
 		segmentindex.WithChecksumsDisabled(!m.enableChecksumValidation),
@@ -146,7 +144,7 @@
 	}
 
 	// fsync parent directory
-	err = fsync(filepath.Dir(m.path))
+	err = diskio.Fsync(filepath.Dir(m.path))
 	if err != nil {
 		return err
 	}
