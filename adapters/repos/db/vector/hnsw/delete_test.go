--- conflicted
+++ resolved
@@ -770,11 +770,8 @@
 }
 
 func TestDelete_InCompressedIndex_WithCleaningUpTombstonesOnce(t *testing.T) {
-<<<<<<< HEAD
+	ctx := context.Background()
 	defaultUC := ent.NewDefaultUserConfig()
-=======
-	ctx := context.Background()
->>>>>>> 4c12b8d3
 	var (
 		vectorIndex *hnsw
 		// there is a single bulk clean event after all the deletes
@@ -1019,11 +1016,8 @@
 }
 
 func TestDelete_InCompressedIndex_WithCleaningUpTombstonesOnce_DoesNotCrash(t *testing.T) {
-<<<<<<< HEAD
+	ctx := context.Background()
 	defaultUC := ent.NewDefaultUserConfig()
-=======
-	ctx := context.Background()
->>>>>>> 4c12b8d3
 	var (
 		vectorIndex *hnsw
 		// there is a single bulk clean event after all the deletes
