//                           _       _
// __      _____  __ ___   ___  __ _| |_ ___
// \ \ /\ / / _ \/ _` \ \ / / |/ _` | __/ _ \
//  \ V  V /  __/ (_| |\ V /| | (_| | ||  __/
//   \_/\_/ \___|\__,_| \_/ |_|\__,_|\__\___|
//
//  Copyright © 2016 - 2024 Weaviate B.V. All rights reserved.
//
//  CONTACT: hello@weaviate.io
//

package hnsw

import (
	"github.com/pkg/errors"
	"github.com/weaviate/weaviate/adapters/repos/db/helpers"
	"github.com/weaviate/weaviate/adapters/repos/db/priorityqueue"
	"github.com/weaviate/weaviate/entities/storobj"
)

func (h *hnsw) flatSearch(queryVector []float32, k, limit int,
	allowList helpers.AllowList,
) ([]uint64, []float32, error) {
	if !h.shouldRescore() {
		limit = k
	}
	results := priorityqueue.NewMax[any](limit)

	h.RLock()
	nodeSize := uint64(len(h.nodes))
	h.RUnlock()

	it := allowList.Iterator()
	for candidate, ok := it.Next(); ok; candidate, ok = it.Next() {
		// Hot fix for https://github.com/weaviate/weaviate/issues/1937
		// this if statement mitigates the problem but it doesn't resolve the issue
		if candidate >= nodeSize {
			h.logger.WithField("action", "flatSearch").
				Debugf("trying to get candidate: %v but we only have: %v elements.",
					candidate, nodeSize)
			continue
		}

		h.shardedNodeLocks.RLock(candidate)
		c := h.nodes[candidate]
		h.shardedNodeLocks.RUnlock(candidate)

		if c == nil || h.hasTombstone(candidate) {
			continue
		}
<<<<<<< HEAD

		dist, ok, err := h.distBetweenNodeAndVec(candidate, queryVector)
=======
		h.RUnlock()
		dist, err := h.distBetweenNodeAndVec(candidate, queryVector)
		var e storobj.ErrNotFound
		if errors.As(err, &e) {
			h.handleDeletedNode(e.DocID)
			continue
		}
>>>>>>> 73ad7256
		if err != nil {
			return nil, nil, err
		}

		if results.Len() < limit {
			results.Insert(candidate, dist)
		} else if results.Top().Dist > dist {
			results.Pop()
			results.Insert(candidate, dist)
		}
	}

	if h.shouldRescore() {
		compressorDistancer, fn := h.compressor.NewDistancer(queryVector)
		h.rescore(results, k, compressorDistancer)
		fn()
	}

	ids := make([]uint64, results.Len())
	dists := make([]float32, results.Len())

	// results is ordered in reverse, we need to flip the order before presenting
	// to the user!
	i := len(ids) - 1
	for results.Len() > 0 {
		res := results.Pop()
		ids[i] = res.ID
		dists[i] = res.Dist
		i--
	}

	return ids, dists, nil
}<|MERGE_RESOLUTION|>--- conflicted
+++ resolved
@@ -48,18 +48,13 @@
 		if c == nil || h.hasTombstone(candidate) {
 			continue
 		}
-<<<<<<< HEAD
 
-		dist, ok, err := h.distBetweenNodeAndVec(candidate, queryVector)
-=======
-		h.RUnlock()
 		dist, err := h.distBetweenNodeAndVec(candidate, queryVector)
 		var e storobj.ErrNotFound
 		if errors.As(err, &e) {
 			h.handleDeletedNode(e.DocID)
 			continue
 		}
->>>>>>> 73ad7256
 		if err != nil {
 			return nil, nil, err
 		}
