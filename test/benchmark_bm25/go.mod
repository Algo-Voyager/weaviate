module github.com/weaviate/weaviate/test/benchmark_bm25

go 1.21

replace github.com/weaviate/weaviate => ../..

require (
	github.com/go-openapi/strfmt v0.21.7
	github.com/google/uuid v1.6.0
	github.com/spf13/cobra v1.7.0
	github.com/weaviate/weaviate v1.23.0
	github.com/weaviate/weaviate-go-client/v4 v4.12.1
	gopkg.in/yaml.v3 v3.0.1
)

require (
	github.com/asaskevich/govalidator v0.0.0-20230301143203-a9d515a09cc2 // indirect
	github.com/go-openapi/analysis v0.21.2 // indirect
	github.com/go-openapi/errors v0.20.3 // indirect
	github.com/go-openapi/jsonpointer v0.19.5 // indirect
	github.com/go-openapi/jsonreference v0.20.0 // indirect
	github.com/go-openapi/loads v0.21.1 // indirect
	github.com/go-openapi/spec v0.20.4 // indirect
	github.com/go-openapi/swag v0.22.3 // indirect
	github.com/go-openapi/validate v0.21.0 // indirect
	github.com/golang/protobuf v1.5.3 // indirect
	github.com/inconshreveable/mousetrap v1.1.0 // indirect
	github.com/josharian/intern v1.0.0 // indirect
	github.com/mailru/easyjson v0.7.7 // indirect
	github.com/mitchellh/mapstructure v1.5.0 // indirect
	github.com/oklog/ulid v1.3.1 // indirect
	github.com/pkg/errors v0.9.1 // indirect
	github.com/spf13/pflag v1.0.5 // indirect
	go.mongodb.org/mongo-driver v1.14.0 // indirect
<<<<<<< HEAD
	golang.org/x/net v0.21.0 // indirect
=======
	golang.org/x/net v0.23.0 // indirect
>>>>>>> 83a51ada
	golang.org/x/oauth2 v0.17.0 // indirect
	golang.org/x/sys v0.18.0 // indirect
	golang.org/x/text v0.14.0 // indirect
	google.golang.org/appengine v1.6.8 // indirect
	google.golang.org/genproto/googleapis/rpc v0.0.0-20240228224816-df926f6c8641 // indirect
	google.golang.org/grpc v1.62.0 // indirect
	google.golang.org/protobuf v1.33.0 // indirect
)<|MERGE_RESOLUTION|>--- conflicted
+++ resolved
@@ -32,11 +32,7 @@
 	github.com/pkg/errors v0.9.1 // indirect
 	github.com/spf13/pflag v1.0.5 // indirect
 	go.mongodb.org/mongo-driver v1.14.0 // indirect
-<<<<<<< HEAD
-	golang.org/x/net v0.21.0 // indirect
-=======
 	golang.org/x/net v0.23.0 // indirect
->>>>>>> 83a51ada
 	golang.org/x/oauth2 v0.17.0 // indirect
 	golang.org/x/sys v0.18.0 // indirect
 	golang.org/x/text v0.14.0 // indirect
