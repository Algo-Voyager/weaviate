--- conflicted
+++ resolved
@@ -77,8 +77,6 @@
             {"keyword": "buy", "weight": 0.5},
             {"keyword": "person", "weight": 0.5}
           ]
-<<<<<<< HEAD
-=======
         }
       ]
     },
@@ -95,7 +93,6 @@
           "name": "description",
           "@dataType": ["text"],
           "description": "The description of the event"
->>>>>>> b10d139b
         }
       ]
     }
