//                           _       _
// __      _____  __ ___   ___  __ _| |_ ___
// \ \ /\ / / _ \/ _` \ \ / / |/ _` | __/ _ \
//  \ V  V /  __/ (_| |\ V /| | (_| | ||  __/
//   \_/\_/ \___|\__,_| \_/ |_|\__,_|\__\___|
//
//  Copyright © 2016 - 2024 Weaviate B.V. All rights reserved.
//
//  CONTACT: hello@weaviate.io
//

package docker

import (
	"context"
	"fmt"
	"os"
	"slices"
	"strconv"
	"strings"
	"time"

	"github.com/pkg/errors"
	tescontainersnetwork "github.com/testcontainers/testcontainers-go/network"
	"golang.org/x/sync/errgroup"

	modstgazure "github.com/weaviate/weaviate/modules/backup-azure"
	modstgfilesystem "github.com/weaviate/weaviate/modules/backup-filesystem"
	modstggcs "github.com/weaviate/weaviate/modules/backup-gcs"
	modstgs3 "github.com/weaviate/weaviate/modules/backup-s3"
	modgenerativeanthropic "github.com/weaviate/weaviate/modules/generative-anthropic"
	modgenerativeanyscale "github.com/weaviate/weaviate/modules/generative-anyscale"
	modgenerativeaws "github.com/weaviate/weaviate/modules/generative-aws"
	modgenerativecohere "github.com/weaviate/weaviate/modules/generative-cohere"
	modgenerativefriendliai "github.com/weaviate/weaviate/modules/generative-friendliai"
	modgenerativegoogle "github.com/weaviate/weaviate/modules/generative-google"
	modgenerativenvidia "github.com/weaviate/weaviate/modules/generative-nvidia"
	modgenerativeollama "github.com/weaviate/weaviate/modules/generative-ollama"
	modgenerativeopenai "github.com/weaviate/weaviate/modules/generative-openai"
	modgenerativexai "github.com/weaviate/weaviate/modules/generative-xai"
	modmulti2veccohere "github.com/weaviate/weaviate/modules/multi2vec-cohere"
	modmulti2vecgoogle "github.com/weaviate/weaviate/modules/multi2vec-google"
	modmulti2vecjinaai "github.com/weaviate/weaviate/modules/multi2vec-jinaai"
	modmulti2vecnvidia "github.com/weaviate/weaviate/modules/multi2vec-nvidia"
	modmulti2vecvoyageai "github.com/weaviate/weaviate/modules/multi2vec-voyageai"
	modsloads3 "github.com/weaviate/weaviate/modules/offload-s3"
	modqnaopenai "github.com/weaviate/weaviate/modules/qna-openai"
	modrerankercohere "github.com/weaviate/weaviate/modules/reranker-cohere"
	modrerankernvidia "github.com/weaviate/weaviate/modules/reranker-nvidia"
	modrerankervoyageai "github.com/weaviate/weaviate/modules/reranker-voyageai"
	modtext2colbertjinaai "github.com/weaviate/weaviate/modules/text2colbert-jinaai"
	modaws "github.com/weaviate/weaviate/modules/text2vec-aws"
	modcohere "github.com/weaviate/weaviate/modules/text2vec-cohere"
	modgoogle "github.com/weaviate/weaviate/modules/text2vec-google"
	modhuggingface "github.com/weaviate/weaviate/modules/text2vec-huggingface"
	modjinaai "github.com/weaviate/weaviate/modules/text2vec-jinaai"
	modmodel2vec "github.com/weaviate/weaviate/modules/text2vec-model2vec"
	modnvidia "github.com/weaviate/weaviate/modules/text2vec-nvidia"
	modollama "github.com/weaviate/weaviate/modules/text2vec-ollama"
	modopenai "github.com/weaviate/weaviate/modules/text2vec-openai"
	modvoyageai "github.com/weaviate/weaviate/modules/text2vec-voyageai"
	modweaviateembed "github.com/weaviate/weaviate/modules/text2vec-weaviate"
)

const (
	// envTestWeaviateImage can be passed to tests to spin up docker compose with given image
	envTestWeaviateImage = "TEST_WEAVIATE_IMAGE"
	// envTestText2vecTransformersImage adds ability to pass a custom image to module tests
	envTestText2vecTransformersImage = "TEST_TEXT2VEC_TRANSFORMERS_IMAGE"
	// envTestText2vecContextionaryImage adds ability to pass a custom image to module tests
	envTestText2vecContextionaryImage = "TEST_TEXT2VEC_CONTEXTIONARY_IMAGE"
	// envTestQnATransformersImage adds ability to pass a custom image to module tests
	envTestQnATransformersImage = "TEST_QNA_TRANSFORMERS_IMAGE"
	// envTestSUMTransformersImage adds ability to pass a custom image to module tests
	envTestSUMTransformersImage = "TEST_SUM_TRANSFORMERS_IMAGE"
	// envTestMulti2VecCLIPImage adds ability to pass a custom CLIP image to module tests
	envTestMulti2VecCLIPImage = "TEST_MULTI2VEC_CLIP_IMAGE"
	// envTestMulti2VecBindImage adds ability to pass a custom BIND image to module tests
	envTestMulti2VecBindImage = "TEST_MULTI2VEC_BIND_IMAGE"
	// envTestImg2VecNeuralImage adds ability to pass a custom Im2Vec Neural image to module tests
	envTestImg2VecNeuralImage = "TEST_IMG2VEC_NEURAL_IMAGE"
	// envTestRerankerTransformersImage adds ability to pass a custom image to module tests
	envTestRerankerTransformersImage = "TEST_RERANKER_TRANSFORMERS_IMAGE"
<<<<<<< HEAD
	// envTestText2vecModel2VecImage adds ability to pass a custom image to module tests
	envTestText2vecModel2VecImage = "TEST_TEXT2VEC_MODEL2VEC_IMAGE"
=======
	// envTestMockOIDCImage adds ability to pass a custom image to module tests
	envTestMockOIDCImage = "TEST_MOCKOIDC_IMAGE"
>>>>>>> 4d1e5b33
)

const (
	Ref2VecCentroid = "ref2vec-centroid"
)

type Compose struct {
	enableModules              []string
	defaultVectorizerModule    string
	withMinIO                  bool
	withGCS                    bool
	withAzurite                bool
	withBackendFilesystem      bool
	withBackendS3              bool
	withBackendS3Buckets       map[string]string
	withBackupS3Bucket         string
	withOffloadS3Bucket        string
	withBackendGCS             bool
	withBackendGCSBucket       string
	withBackendAzure           bool
	withBackendAzureContainer  string
	withTransformers           bool
	withModel2Vec              bool
	withContextionary          bool
	withQnATransformers        bool
	withWeaviateExposeGRPCPort bool
	withSecondWeaviate         bool
	withWeaviateCluster        bool
	withWeaviateClusterSize    int

	withWeaviateAuth               bool
	withWeaviateBasicAuth          bool
	withWeaviateBasicAuthUsername  string
	withWeaviateBasicAuthPassword  string
	withWeaviateApiKey             bool
	weaviateApiKeyUsers            []ApiKeyUser
	weaviateAdminlistAdminUsers    []string
	weaviateAdminlistReadOnlyUsers []string
	withWeaviateDbUsers            bool
	withWeaviateRbac               bool
	weaviateRbacAdmins             []string
	weaviateRbacRootGroups         []string
	weaviateRbacViewers            []string
	withSUMTransformers            bool
	withCentroid                   bool
	withCLIP                       bool
	withGoogleApiKey               string
	withBind                       bool
	withImg2Vec                    bool
	withRerankerTransformers       bool
	withOllamaVectorizer           bool
	withOllamaGenerative           bool
	withAutoschema                 bool
	withMockOIDC                   bool
	weaviateEnvs                   map[string]string
	removeEnvs                     map[string]struct{}
}

func New() *Compose {
	return &Compose{enableModules: []string{}, weaviateEnvs: make(map[string]string), removeEnvs: make(map[string]struct{}), withBackendS3Buckets: make(map[string]string)}
}

func (d *Compose) WithGCS() *Compose {
	d.withGCS = true
	d.enableModules = append(d.enableModules, modstggcs.Name)
	return d
}

func (d *Compose) WithAzurite() *Compose {
	d.withAzurite = true
	d.enableModules = append(d.enableModules, modstgazure.Name)
	return d
}

func (d *Compose) WithText2VecTransformers() *Compose {
	d.withTransformers = true
	d.enableModules = append(d.enableModules, Text2VecTransformers)
	d.defaultVectorizerModule = Text2VecTransformers
	return d
}

func (d *Compose) WithText2VecContextionary() *Compose {
	d.withContextionary = true
	d.enableModules = append(d.enableModules, Text2VecContextionary)
	d.defaultVectorizerModule = Text2VecContextionary
	return d
}

func (d *Compose) WithText2VecOllama() *Compose {
	d.withOllamaVectorizer = true
	d.enableModules = append(d.enableModules, modollama.Name)
	return d
}

func (d *Compose) WithQnATransformers() *Compose {
	d.withQnATransformers = true
	d.enableModules = append(d.enableModules, QnATransformers)
	return d
}

func (d *Compose) WithBackendFilesystem() *Compose {
	d.withBackendFilesystem = true
	d.enableModules = append(d.enableModules, modstgfilesystem.Name)
	return d
}

// WithBackendS3 will prepare MinIO
func (d *Compose) WithBackendS3(bucket, region string) *Compose {
	d.withBackendS3 = true
	d.withBackupS3Bucket = bucket
	d.withBackendS3Buckets[bucket] = region
	d.withMinIO = true
	d.enableModules = append(d.enableModules, modstgs3.Name)
	return d
}

// WithOffloadS3 will prepare MinIO
func (d *Compose) WithOffloadS3(bucket, region string) *Compose {
	d.withBackendS3 = true
	d.withOffloadS3Bucket = bucket
	d.withBackendS3Buckets[bucket] = region
	d.withMinIO = true
	d.enableModules = append(d.enableModules, modsloads3.Name)
	return d
}

func (d *Compose) WithBackendGCS(bucket string) *Compose {
	d.withBackendGCS = true
	d.withBackendGCSBucket = bucket
	d.withGCS = true
	d.enableModules = append(d.enableModules, modstggcs.Name)
	return d
}

func (d *Compose) WithBackendAzure(container string) *Compose {
	d.withBackendAzure = true
	d.withBackendAzureContainer = container
	d.withAzurite = true
	d.enableModules = append(d.enableModules, modstgazure.Name)
	return d
}

func (d *Compose) WithSUMTransformers() *Compose {
	d.withSUMTransformers = true
	d.enableModules = append(d.enableModules, SUMTransformers)
	return d
}

func (d *Compose) WithMulti2VecCLIP() *Compose {
	d.withCLIP = true
	d.enableModules = append(d.enableModules, Multi2VecCLIP)
	return d
}

func (d *Compose) WithMulti2VecGoogle(apiKey string) *Compose {
	d.withGoogleApiKey = apiKey
	d.enableModules = append(d.enableModules, modmulti2vecgoogle.Name)
	return d
}

func (d *Compose) WithMulti2VecCohere(apiKey string) *Compose {
	d.weaviateEnvs["COHERE_APIKEY"] = apiKey
	d.enableModules = append(d.enableModules, modmulti2veccohere.Name)
	return d
}

func (d *Compose) WithMulti2VecNvidia(apiKey string) *Compose {
	d.weaviateEnvs["NVIDIA_APIKEY"] = apiKey
	d.enableModules = append(d.enableModules, modmulti2vecnvidia.Name)
	return d
}

func (d *Compose) WithMulti2VecVoyageAI(apiKey string) *Compose {
	d.weaviateEnvs["VOYAGEAI_APIKEY"] = apiKey
	d.enableModules = append(d.enableModules, modmulti2vecvoyageai.Name)
	return d
}

func (d *Compose) WithMulti2VecJinaAI(apiKey string) *Compose {
	d.weaviateEnvs["JINAAI_APIKEY"] = apiKey
	d.enableModules = append(d.enableModules, modmulti2vecjinaai.Name)
	return d
}

func (d *Compose) WithMulti2VecBind() *Compose {
	d.withBind = true
	d.enableModules = append(d.enableModules, Multi2VecBind)
	return d
}

func (d *Compose) WithImg2VecNeural() *Compose {
	d.withImg2Vec = true
	d.enableModules = append(d.enableModules, Img2VecNeural)
	return d
}

func (d *Compose) WithRef2VecCentroid() *Compose {
	d.withCentroid = true
	d.enableModules = append(d.enableModules, Ref2VecCentroid)
	return d
}

func (d *Compose) WithText2VecOpenAI(openAIApiKey, openAIOrganization, azureApiKey string) *Compose {
	d.weaviateEnvs["OPENAI_APIKEY"] = openAIApiKey
	d.weaviateEnvs["OPENAI_ORGANIZATION"] = openAIOrganization
	d.weaviateEnvs["AZURE_APIKEY"] = azureApiKey
	d.enableModules = append(d.enableModules, modopenai.Name)
	return d
}

func (d *Compose) WithText2VecCohere(apiKey string) *Compose {
	d.weaviateEnvs["COHERE_APIKEY"] = apiKey
	d.enableModules = append(d.enableModules, modcohere.Name)
	return d
}

func (d *Compose) WithText2VecVoyageAI(apiKey string) *Compose {
	d.weaviateEnvs["VOYAGEAI_APIKEY"] = apiKey
	d.enableModules = append(d.enableModules, modvoyageai.Name)
	return d
}

func (d *Compose) WithText2VecGoogle(apiKey string) *Compose {
	d.withGoogleApiKey = apiKey
	d.enableModules = append(d.enableModules, modgoogle.Name)
	return d
}

func (d *Compose) WithText2VecAWS(accessKey, secretKey, sessionToken string) *Compose {
	d.weaviateEnvs["AWS_ACCESS_KEY"] = accessKey
	d.weaviateEnvs["AWS_SECRET_KEY"] = secretKey
	d.weaviateEnvs["AWS_SESSION_TOKEN"] = sessionToken
	d.enableModules = append(d.enableModules, modaws.Name)
	return d
}

func (d *Compose) WithText2VecHuggingFace() *Compose {
	d.enableModules = append(d.enableModules, modhuggingface.Name)
	return d
}

func (d *Compose) WithText2VecWeaviate() *Compose {
	d.enableModules = append(d.enableModules, modweaviateembed.Name)
	return d
}

func (d *Compose) WithGenerativeOpenAI(openAIApiKey, openAIOrganization, azureApiKey string) *Compose {
	d.weaviateEnvs["OPENAI_APIKEY"] = openAIApiKey
	d.weaviateEnvs["OPENAI_ORGANIZATION"] = openAIOrganization
	d.weaviateEnvs["AZURE_APIKEY"] = azureApiKey
	d.enableModules = append(d.enableModules, modgenerativeopenai.Name)
	return d
}

func (d *Compose) WithGenerativeNvidia(apiKey string) *Compose {
	d.weaviateEnvs["NVIDIA_APIKEY"] = apiKey
	d.enableModules = append(d.enableModules, modgenerativenvidia.Name)
	return d
}

func (d *Compose) WithGenerativeXAI(apiKey string) *Compose {
	d.weaviateEnvs["XAI_APIKEY"] = apiKey
	d.enableModules = append(d.enableModules, modgenerativexai.Name)
	return d
}

func (d *Compose) WithText2VecJinaAI(apiKey string) *Compose {
	d.weaviateEnvs["JINAAI_APIKEY"] = apiKey
	d.enableModules = append(d.enableModules, modjinaai.Name)
	return d
}

func (d *Compose) WithText2ColBERTJinaAI(apiKey string) *Compose {
	d.weaviateEnvs["JINAAI_APIKEY"] = apiKey
	d.enableModules = append(d.enableModules, modtext2colbertjinaai.Name)
	return d
}

func (d *Compose) WithRerankerNvidia(apiKey string) *Compose {
	d.weaviateEnvs["NVIDIA_APIKEY"] = apiKey
	d.enableModules = append(d.enableModules, modrerankernvidia.Name)
	return d
}

func (d *Compose) WithText2VecNvidia(apiKey string) *Compose {
	d.weaviateEnvs["NVIDIA_APIKEY"] = apiKey
	d.enableModules = append(d.enableModules, modnvidia.Name)
	return d
}

func (d *Compose) WithText2VecModel2Vec() *Compose {
	d.withModel2Vec = true
	d.enableModules = append(d.enableModules, modmodel2vec.Name)
	d.defaultVectorizerModule = Text2VecModel2Vec
	return d
}

func (d *Compose) WithGenerativeAWS(accessKey, secretKey, sessionToken string) *Compose {
	d.weaviateEnvs["AWS_ACCESS_KEY"] = accessKey
	d.weaviateEnvs["AWS_SECRET_KEY"] = secretKey
	d.weaviateEnvs["AWS_SESSION_TOKEN"] = sessionToken
	d.enableModules = append(d.enableModules, modgenerativeaws.Name)
	return d
}

func (d *Compose) WithGenerativeCohere(apiKey string) *Compose {
	d.weaviateEnvs["COHERE_APIKEY"] = apiKey
	d.enableModules = append(d.enableModules, modgenerativecohere.Name)
	return d
}

func (d *Compose) WithGenerativeFriendliAI(apiKey string) *Compose {
	d.weaviateEnvs["FRIENDLI_TOKEN"] = apiKey
	d.enableModules = append(d.enableModules, modgenerativefriendliai.Name)
	return d
}

func (d *Compose) WithGenerativeGoogle(apiKey string) *Compose {
	d.withGoogleApiKey = apiKey
	d.enableModules = append(d.enableModules, modgenerativegoogle.Name)
	return d
}

func (d *Compose) WithGenerativeAnyscale() *Compose {
	d.enableModules = append(d.enableModules, modgenerativeanyscale.Name)
	return d
}

func (d *Compose) WithGenerativeOllama() *Compose {
	d.withOllamaGenerative = true
	d.enableModules = append(d.enableModules, modgenerativeollama.Name)
	return d
}

func (d *Compose) WithGenerativeAnthropic(apiKey string) *Compose {
	d.weaviateEnvs["ANTHROPIC_APIKEY"] = apiKey
	d.enableModules = append(d.enableModules, modgenerativeanthropic.Name)
	return d
}

func (d *Compose) WithQnAOpenAI() *Compose {
	d.enableModules = append(d.enableModules, modqnaopenai.Name)
	return d
}

func (d *Compose) WithRerankerCohere() *Compose {
	d.enableModules = append(d.enableModules, modrerankercohere.Name)
	return d
}

func (d *Compose) WithRerankerVoyageAI() *Compose {
	d.enableModules = append(d.enableModules, modrerankervoyageai.Name)
	return d
}

func (d *Compose) WithRerankerTransformers() *Compose {
	d.withRerankerTransformers = true
	d.enableModules = append(d.enableModules, RerankerTransformers)
	return d
}

func (d *Compose) WithOllamaVectorizer() *Compose {
	d.withOllamaVectorizer = true
	return d
}

func (d *Compose) WithOllamaGenerative() *Compose {
	d.withOllamaGenerative = true
	return d
}

func (d *Compose) WithWeaviate() *Compose {
	return d.With1NodeCluster()
}

func (d *Compose) WithWeaviateWithGRPC() *Compose {
	d.With1NodeCluster()
	d.withWeaviateExposeGRPCPort = true
	return d
}

func (d *Compose) WithWeaviateCluster(size int) *Compose {
	if size%2 == 0 {
		panic("it's essential for the cluster size to be an odd number to ensure a majority can be achieved for quorum decisions, even if some nodes become unavailable")
	}
	d.withWeaviateCluster = true
	d.withWeaviateClusterSize = size
	return d
}

func (d *Compose) WithWeaviateClusterWithGRPC() *Compose {
	d.With3NodeCluster()
	d.withWeaviateExposeGRPCPort = true
	return d
}

func (d *Compose) WithWeaviateBasicAuth(username, password string) *Compose {
	d.withWeaviateBasicAuth = true
	d.withWeaviateBasicAuthUsername = username
	d.withWeaviateBasicAuthPassword = password
	return d
}

func (d *Compose) WithWeaviateAuth() *Compose {
	d.withWeaviateAuth = true
	return d.With1NodeCluster()
}

func (d *Compose) WithAdminListAdmins(users ...string) *Compose {
	d.weaviateAdminlistAdminUsers = users
	return d
}

func (d *Compose) WithAdminListUsers(users ...string) *Compose {
	d.weaviateAdminlistReadOnlyUsers = users
	return d
}

func (d *Compose) WithWeaviateEnv(name, value string) *Compose {
	d.weaviateEnvs[name] = value
	return d
}

func (d *Compose) WithMockOIDC() *Compose {
	d.withMockOIDC = true
	return d
}

func (d *Compose) WithApiKey() *Compose {
	d.withWeaviateApiKey = true
	return d
}

func (d *Compose) WithUserApiKey(username, key string) *Compose {
	if !d.withWeaviateApiKey {
		panic("RBAC is not enabled. Chain .WithRBAC() first")
	}
	d.weaviateApiKeyUsers = append(d.weaviateApiKeyUsers, ApiKeyUser{
		Username: username,
		Key:      key,
	})
	return d
}

func (d *Compose) WithRBAC() *Compose {
	d.withWeaviateRbac = true
	return d
}

func (d *Compose) WithDbUsers() *Compose {
	d.withWeaviateDbUsers = true
	return d
}

func (d *Compose) WithRbacAdmins(usernames ...string) *Compose {
	if !d.withWeaviateRbac {
		panic("RBAC is not enabled. Chain .WithRBAC() first")
	}
	d.weaviateRbacAdmins = append(d.weaviateRbacAdmins, usernames...)
	return d
}

func (d *Compose) WithRbacRootGroups(groups ...string) *Compose {
	if !d.withWeaviateRbac {
		panic("RBAC is not enabled. Chain .WithRBAC() first")
	}
	d.weaviateRbacRootGroups = append(d.weaviateRbacRootGroups, groups...)
	return d
}

func (d *Compose) WithRbacViewers(usernames ...string) *Compose {
	if !d.withWeaviateRbac {
		panic("RBAC is not enabled. Chain .WithRBAC() first")
	}
	d.weaviateRbacViewers = append(d.weaviateRbacViewers, usernames...)
	return d
}

func (d *Compose) WithoutWeaviateEnvs(names ...string) *Compose {
	for _, name := range names {
		d.removeEnvs[name] = struct{}{}
	}
	return d
}

func (d *Compose) WithAutoschema() *Compose {
	d.withAutoschema = true
	return d
}

func (d *Compose) Start(ctx context.Context) (*DockerCompose, error) {
	d.weaviateEnvs["DISABLE_TELEMETRY"] = "true"
	network, err := tescontainersnetwork.New(
		ctx,
		tescontainersnetwork.WithAttachable(),
	)
	if err != nil {
		return nil, errors.Wrapf(err, "connecting to network")
	}

	networkName := network.Name

	envSettings := make(map[string]string)
	envSettings["network"] = networkName
	envSettings["DISABLE_TELEMETRY"] = "true"
	containers := []*DockerContainer{}
	if d.withMinIO {
		container, err := startMinIO(ctx, networkName, d.withBackendS3Buckets)
		if err != nil {
			return nil, errors.Wrapf(err, "start %s", MinIO)
		}
		containers = append(containers, container)

		if d.withBackendS3 {
			if d.withBackupS3Bucket != "" {
				envSettings["BACKUP_S3_BUCKET"] = d.withBackupS3Bucket
			}

			if d.withOffloadS3Bucket != "" {
				envSettings["OFFLOAD_S3_BUCKET"] = d.withOffloadS3Bucket
				envSettings["OFFLOAD_S3_BUCKET_AUTO_CREATE"] = "true"
			}

			for k, v := range container.envSettings {
				envSettings[k] = v
			}
		}
	}
	if d.withGCS {
		container, err := startGCS(ctx, networkName)
		if err != nil {
			return nil, errors.Wrapf(err, "start %s", GCS)
		}
		containers = append(containers, container)
		if d.withBackendGCS {
			for k, v := range container.envSettings {
				envSettings[k] = v
			}
			envSettings["BACKUP_GCS_BUCKET"] = d.withBackendGCSBucket
		}
	}
	if d.withAzurite {
		container, err := startAzurite(ctx, networkName)
		if err != nil {
			return nil, errors.Wrapf(err, "start %s", Azurite)
		}
		containers = append(containers, container)
		if d.withBackendAzure {
			for k, v := range container.envSettings {
				envSettings[k] = v
			}
			envSettings["BACKUP_AZURE_CONTAINER"] = d.withBackendAzureContainer
		}
	}
	if d.withBackendFilesystem {
		envSettings["BACKUP_FILESYSTEM_PATH"] = "/tmp/backups"
	}
	if d.withModel2Vec {
		image := os.Getenv(envTestText2vecModel2VecImage)
		container, err := startT2VModel2Vec(ctx, networkName, image)
		if err != nil {
			return nil, errors.Wrapf(err, "start %s", Text2VecModel2Vec)
		}
		for k, v := range container.envSettings {
			envSettings[k] = v
		}
		containers = append(containers, container)
	}
	if d.withTransformers {
		image := os.Getenv(envTestText2vecTransformersImage)
		container, err := startT2VTransformers(ctx, networkName, image)
		if err != nil {
			return nil, errors.Wrapf(err, "start %s", Text2VecTransformers)
		}
		for k, v := range container.envSettings {
			envSettings[k] = v
		}
		containers = append(containers, container)
	}
	if d.withContextionary {
		image := os.Getenv(envTestText2vecContextionaryImage)
		container, err := startT2VContextionary(ctx, networkName, image)
		if err != nil {
			return nil, errors.Wrapf(err, "start %s", Text2VecContextionary)
		}
		for k, v := range container.envSettings {
			envSettings[k] = v
		}
		containers = append(containers, container)
	}
	if d.withOllamaVectorizer {
		container, err := startOllamaVectorizer(ctx, networkName)
		if err != nil {
			return nil, errors.Wrapf(err, "start %s", OllamaVectorizer)
		}
		for k, v := range container.envSettings {
			envSettings[k] = v
		}
		containers = append(containers, container)
	}
	if d.withOllamaGenerative {
		container, err := startOllamaGenerative(ctx, networkName)
		if err != nil {
			return nil, errors.Wrapf(err, "start %s", OllamaGenerative)
		}
		for k, v := range container.envSettings {
			envSettings[k] = v
		}
		containers = append(containers, container)
	}
	if d.withQnATransformers {
		image := os.Getenv(envTestQnATransformersImage)
		container, err := startQnATransformers(ctx, networkName, image)
		if err != nil {
			return nil, errors.Wrapf(err, "start %s", QnATransformers)
		}
		for k, v := range container.envSettings {
			envSettings[k] = v
		}
		containers = append(containers, container)
	}
	if d.withSUMTransformers {
		image := os.Getenv(envTestSUMTransformersImage)
		container, err := startSUMTransformers(ctx, networkName, image)
		if err != nil {
			return nil, errors.Wrapf(err, "start %s", SUMTransformers)
		}
		for k, v := range container.envSettings {
			envSettings[k] = v
		}
		containers = append(containers, container)
	}
	if d.withCLIP {
		image := os.Getenv(envTestMulti2VecCLIPImage)
		container, err := startM2VClip(ctx, networkName, image)
		if err != nil {
			return nil, errors.Wrapf(err, "start %s", Multi2VecCLIP)
		}
		for k, v := range container.envSettings {
			envSettings[k] = v
		}
		containers = append(containers, container)
	}
	if d.withGoogleApiKey != "" {
		envSettings["GOOGLE_APIKEY"] = d.withGoogleApiKey
	}
	if d.withBind {
		image := os.Getenv(envTestMulti2VecBindImage)
		container, err := startM2VBind(ctx, networkName, image)
		if err != nil {
			return nil, errors.Wrapf(err, "start %s", Multi2VecBind)
		}
		for k, v := range container.envSettings {
			envSettings[k] = v
		}
		containers = append(containers, container)
	}
	if d.withImg2Vec {
		image := os.Getenv(envTestImg2VecNeuralImage)
		container, err := startI2VNeural(ctx, networkName, image)
		if err != nil {
			return nil, errors.Wrapf(err, "start %s", Img2VecNeural)
		}
		for k, v := range container.envSettings {
			envSettings[k] = v
		}
		containers = append(containers, container)
	}
	if d.withRerankerTransformers {
		image := os.Getenv(envTestRerankerTransformersImage)
		container, err := startRerankerTransformers(ctx, networkName, image)
		if err != nil {
			return nil, errors.Wrapf(err, "start %s", RerankerTransformers)
		}
		for k, v := range container.envSettings {
			envSettings[k] = v
		}
		containers = append(containers, container)
	}
	if d.withMockOIDC {
		image := os.Getenv(envTestMockOIDCImage)
		container, err := startMockOIDC(ctx, networkName, image)
		if err != nil {
			return nil, errors.Wrapf(err, "start %s", MockOIDC)
		}
		for k, v := range container.envSettings {
			envSettings[k] = v
		}
		containers = append(containers, container)
	}

	if d.withWeaviateCluster {
		cs, err := d.startCluster(ctx, d.withWeaviateClusterSize, envSettings)
		for _, c := range cs {
			if c != nil {
				containers = append(containers, c)
			}
		}
		return &DockerCompose{network, containers}, err
	}

	if d.withSecondWeaviate {
		image := os.Getenv(envTestWeaviateImage)
		hostname := SecondWeaviate
		secondWeaviateSettings := envSettings
		// Ensure second weaviate doesn't get cluster settings from the first cluster if any.
		delete(secondWeaviateSettings, "CLUSTER_HOSTNAME")
		delete(secondWeaviateSettings, "CLUSTER_GOSSIP_BIND_PORT")
		delete(secondWeaviateSettings, "CLUSTER_DATA_BIND_PORT")
		delete(secondWeaviateSettings, "CLUSTER_JOIN")
		for k, v := range d.weaviateEnvs {
			envSettings[k] = v
		}
		delete(secondWeaviateSettings, "RAFT_PORT")
		delete(secondWeaviateSettings, "RAFT_INTERNAL_PORT")
		delete(secondWeaviateSettings, "RAFT_JOIN")
		container, err := startWeaviate(ctx, d.enableModules, d.defaultVectorizerModule, envSettings, networkName, image, hostname, d.withWeaviateExposeGRPCPort, "/v1/.well-known/ready")
		if err != nil {
			return nil, errors.Wrapf(err, "start %s", hostname)
		}
		containers = append(containers, container)
		if err != nil {
			return &DockerCompose{network, containers}, errors.Wrapf(err, "start %s", hostname)
		}
	}

	return &DockerCompose{network, containers}, nil
}

func (d *Compose) With1NodeCluster() *Compose {
	d.withWeaviateCluster = true
	d.withWeaviateClusterSize = 1
	return d
}

func (d *Compose) With3NodeCluster() *Compose {
	d.withWeaviateCluster = true
	d.withWeaviateClusterSize = 3
	return d
}

func (d *Compose) startCluster(ctx context.Context, size int, settings map[string]string) ([]*DockerContainer, error) {
	if size == 0 || size > 3 {
		return nil, nil
	}
	for k, v := range d.weaviateEnvs {
		settings[k] = v
	}

	for k := range d.removeEnvs {
		delete(settings, k)
	}

	raft_join := "node1,node2,node3"
	if size == 1 {
		raft_join = "node1"
	} else if size == 2 {
		raft_join = "node1,node2"
	}

	cs := make([]*DockerContainer, size)
	image := os.Getenv(envTestWeaviateImage)
	networkName := settings["network"]
	settings["DISABLE_TELEMETRY"] = "true"
	if d.withWeaviateBasicAuth {
		settings["CLUSTER_BASIC_AUTH_USERNAME"] = d.withWeaviateBasicAuthUsername
		settings["CLUSTER_BASIC_AUTH_PASSWORD"] = d.withWeaviateBasicAuthPassword
	}
	if d.withWeaviateAuth {
		settings["AUTHENTICATION_OIDC_ENABLED"] = "true"
		settings["AUTHENTICATION_OIDC_CLIENT_ID"] = "wcs"
		settings["AUTHENTICATION_OIDC_ISSUER"] = "https://auth.wcs.api.weaviate.io/auth/realms/SeMI"
		settings["AUTHENTICATION_OIDC_USERNAME_CLAIM"] = "email"
		settings["AUTHENTICATION_OIDC_GROUPS_CLAIM"] = "groups"
		settings["AUTHORIZATION_ADMINLIST_ENABLED"] = "true"
		settings["AUTHORIZATION_ADMINLIST_USERS"] = "oidc-test-user@weaviate.io"
	}
	if len(d.weaviateAdminlistAdminUsers) > 0 {
		settings["AUTHORIZATION_ADMINLIST_ENABLED"] = "true"
		settings["AUTHORIZATION_ADMINLIST_USERS"] = strings.Join(d.weaviateAdminlistAdminUsers, ",")
		if len(d.weaviateAdminlistReadOnlyUsers) > 0 {
			settings["AUTHORIZATION_ADMINLIST_READONLY_USERS"] = strings.Join(d.weaviateAdminlistReadOnlyUsers, ",")
		}
	}

	if d.withWeaviateApiKey {
		usernames := make([]string, 0, len(d.weaviateApiKeyUsers))
		keys := make([]string, 0, len(d.weaviateApiKeyUsers))

		for _, user := range d.weaviateApiKeyUsers {
			usernames = append(usernames, user.Username)
			keys = append(keys, user.Key)
		}
		if len(keys) > 0 {
			settings["AUTHENTICATION_APIKEY_ALLOWED_KEYS"] = strings.Join(keys, ",")
			settings["AUTHENTICATION_APIKEY_ENABLED"] = "true"
		}
		if len(usernames) > 0 {
			settings["AUTHENTICATION_APIKEY_USERS"] = strings.Join(usernames, ",")
			settings["AUTHENTICATION_APIKEY_ENABLED"] = "true"
		}
	}

	if d.withWeaviateRbac {
		settings["AUTHORIZATION_RBAC_ENABLED"] = "true"
		settings["AUTHENTICATION_ANONYMOUS_ACCESS_ENABLED"] = "false" // incompatible

		if len(d.weaviateRbacAdmins) > 0 {
			settings["AUTHORIZATION_RBAC_ROOT_USERS"] = strings.Join(d.weaviateRbacAdmins, ",")
		}
		if len(d.weaviateRbacViewers) > 0 {
			settings["AUTHORIZATION_VIEWER_USERS"] = strings.Join(d.weaviateRbacViewers, ",")
		}

		if len(d.weaviateRbacRootGroups) > 0 {
			settings["AUTHORIZATION_RBAC_ROOT_GROUPS"] = strings.Join(d.weaviateRbacRootGroups, ",")
		}
	}

	if d.withWeaviateDbUsers {
		settings["AUTHENTICATION_DB_USERS_ENABLED"] = "true"
	}

	if d.withAutoschema {
		settings["AUTOSCHEMA_ENABLED"] = "true"
	}

	settings["RAFT_PORT"] = "8300"
	settings["RAFT_INTERNAL_RPC_PORT"] = "8301"
	settings["RAFT_JOIN"] = raft_join
	settings["RAFT_BOOTSTRAP_EXPECT"] = strconv.Itoa(d.withWeaviateClusterSize)

	// first node
	config1 := copySettings(settings)
	config1["CLUSTER_HOSTNAME"] = "node1"
	config1["CLUSTER_GOSSIP_BIND_PORT"] = "7100"
	config1["CLUSTER_DATA_BIND_PORT"] = "7101"
	eg := errgroup.Group{}
	wellKnownEndpointFunc := func(hostname string) string {
		if slices.Contains(strings.Split(settings["MAINTENANCE_NODES"], ","), hostname) {
			return "/v1/.well-known/live"
		}
		return "/v1/.well-known/ready"
	}
	eg.Go(func() (err error) {
		cs[0], err = startWeaviate(ctx, d.enableModules, d.defaultVectorizerModule,
			config1, networkName, image, Weaviate1, d.withWeaviateExposeGRPCPort, wellKnownEndpointFunc("node1"))
		if err != nil {
			return errors.Wrapf(err, "start %s", Weaviate1)
		}
		return nil
	})

	if size > 1 {
		config2 := copySettings(settings)
		config2["CLUSTER_HOSTNAME"] = "node2"
		config2["CLUSTER_GOSSIP_BIND_PORT"] = "7102"
		config2["CLUSTER_DATA_BIND_PORT"] = "7103"
		config2["CLUSTER_JOIN"] = fmt.Sprintf("%s:7100", Weaviate1)
		eg.Go(func() (err error) {
			time.Sleep(time.Second * 10) // node1 needs to be up before we can start this node
			cs[1], err = startWeaviate(ctx, d.enableModules, d.defaultVectorizerModule,
				config2, networkName, image, Weaviate2, d.withWeaviateExposeGRPCPort, wellKnownEndpointFunc("node2"))
			if err != nil {
				return errors.Wrapf(err, "start %s", Weaviate2)
			}
			return nil
		})
	}

	if size > 2 {
		config3 := copySettings(settings)
		config3["CLUSTER_HOSTNAME"] = "node3"
		config3["CLUSTER_GOSSIP_BIND_PORT"] = "7104"
		config3["CLUSTER_DATA_BIND_PORT"] = "7105"
		config3["CLUSTER_JOIN"] = fmt.Sprintf("%s:7100", Weaviate1)
		eg.Go(func() (err error) {
			time.Sleep(time.Second * 10) // node1 needs to be up before we can start this node
			cs[2], err = startWeaviate(ctx, d.enableModules, d.defaultVectorizerModule,
				config3, networkName, image, Weaviate3, d.withWeaviateExposeGRPCPort, wellKnownEndpointFunc("node3"))
			if err != nil {
				return errors.Wrapf(err, "start %s", Weaviate3)
			}
			return nil
		})
	}

	return cs, eg.Wait()
}

func copySettings(s map[string]string) map[string]string {
	copy := make(map[string]string, len(s))
	for k, v := range s {
		copy[k] = v
	}
	return copy
}<|MERGE_RESOLUTION|>--- conflicted
+++ resolved
@@ -81,13 +81,10 @@
 	envTestImg2VecNeuralImage = "TEST_IMG2VEC_NEURAL_IMAGE"
 	// envTestRerankerTransformersImage adds ability to pass a custom image to module tests
 	envTestRerankerTransformersImage = "TEST_RERANKER_TRANSFORMERS_IMAGE"
-<<<<<<< HEAD
 	// envTestText2vecModel2VecImage adds ability to pass a custom image to module tests
 	envTestText2vecModel2VecImage = "TEST_TEXT2VEC_MODEL2VEC_IMAGE"
-=======
 	// envTestMockOIDCImage adds ability to pass a custom image to module tests
 	envTestMockOIDCImage = "TEST_MOCKOIDC_IMAGE"
->>>>>>> 4d1e5b33
 )
 
 const (
