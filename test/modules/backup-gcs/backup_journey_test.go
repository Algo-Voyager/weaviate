//                           _       _
// __      _____  __ ___   ___  __ _| |_ ___
// \ \ /\ / / _ \/ _` \ \ / / |/ _` | __/ _ \
//  \ V  V /  __/ (_| |\ V /| | (_| | ||  __/
//   \_/\_/ \___|\__,_| \_/ |_|\__,_|\__\___|
//
//  Copyright © 2016 - 2024 Weaviate B.V. All rights reserved.
//
//  CONTACT: hello@weaviate.io
//

package test

import (
	"context"
	"testing"

	"github.com/stretchr/testify/require"
	modstggcs "github.com/weaviate/weaviate/modules/backup-gcs"
	"github.com/weaviate/weaviate/test/docker"
	"github.com/weaviate/weaviate/test/helper"
	"github.com/weaviate/weaviate/test/helper/journey"
	moduleshelper "github.com/weaviate/weaviate/test/helper/modules"
)

const (
	envGCSEndpoint            = "GCS_ENDPOINT"
	envGCSStorageEmulatorHost = "STORAGE_EMULATOR_HOST"
	envGCSCredentials         = "GOOGLE_APPLICATION_CREDENTIALS"
	envGCSProjectID           = "GOOGLE_CLOUD_PROJECT"
	envGCSBucket              = "BACKUP_GCS_BUCKET"
	envGCSUseAuth             = "BACKUP_GCS_USE_AUTH"

	gcsBackupJourneyClassName          = "GcsBackup"
	gcsBackupJourneyBackupIDSingleNode = "gcs_backup_single_node"
	gcsBackupJourneyBackupIDCluster    = "gcs_backup_cluster"
	gcsBackupJourneyProjectID          = "gcs_backup_journey"
)

func Test_BackupJourney(t *testing.T) {
<<<<<<< HEAD
	tests := []struct {
		name           string
		overrideBucket bool
		bucket         string
		bucketOverride string
		pathOverride   string
	}{
		{
			name:           "default backup",
			overrideBucket: false,
			bucket:         "backups",
			bucketOverride: "",
			pathOverride:   "",
		},
		{
			name:           "with override bucket and path",
			overrideBucket: true,
			bucket:         "backups",
			bucketOverride: "gcsbjtestbucketoverride",
			pathOverride:   "gcsbjtstBuckPathOveride",
		},
	}

	ctx, cancel := context.WithTimeout(context.Background(), 30*time.Minute)
	defer cancel()
=======
	ctx := context.Background()
>>>>>>> c3e6b9c9

	for _, tt := range tests {
		t.Run(tt.name, func(t *testing.T) {
			runBackupJourney(t, ctx, tt.overrideBucket, tt.bucket, tt.bucketOverride, tt.pathOverride)
		})
	}
}

func runBackupJourney(t *testing.T, ctx context.Context, override bool, containerName, overrideBucket, overridePath string) {
	gcsBackupJourneyBucketName := containerName

	t.Run("single node", func(t *testing.T) {
		t.Log("pre-instance env setup")
		t.Setenv(envGCSCredentials, "")
		t.Setenv(envGCSProjectID, gcsBackupJourneyProjectID)
		t.Setenv(envGCSBucket, gcsBackupJourneyBucketName)

		compose, err := docker.New().
			WithBackendGCS(gcsBackupJourneyBucketName).
			WithText2VecContextionary().
			WithWeaviateEnv("ENABLE_CLEANUP_UNFINISHED_BACKUPS", "true").
			WithWeaviate().
			Start(ctx)
		require.Nil(t, err)
		defer func() {
			if err := compose.Terminate(ctx); err != nil {
				t.Fatalf("failed to terminate test containers: %s", err.Error())
			}
		}()

		t.Log("post-instance env setup")
		t.Setenv(envGCSEndpoint, compose.GetGCS().URI())
		t.Setenv(envGCSStorageEmulatorHost, compose.GetGCS().URI())
		moduleshelper.CreateGCSBucket(ctx, t, gcsBackupJourneyProjectID, gcsBackupJourneyBucketName)
		moduleshelper.CreateGCSBucket(ctx, t, gcsBackupJourneyProjectID, "gcsbjtestbucketoverride")

		helper.SetupClient(compose.GetWeaviate().URI())

		t.Run("backup-gcs", func(t *testing.T) {
			journey.BackupJourneyTests_SingleNode(t, compose.GetWeaviate().URI(),
				"gcs", gcsBackupJourneyClassName, gcsBackupJourneyBackupIDSingleNode+overrideBucket, nil, override, overrideBucket, overridePath)
		})

		t.Run("cancel after restart", func(t *testing.T) {
			helper.SetupClient(compose.GetWeaviate().URI())
			journey.CancelFromRestartJourney(t, compose, compose.GetWeaviate().Name(), modstggcs.Name)
		})
	})

	t.Run("multiple node", func(t *testing.T) {
		t.Log("pre-instance env setup")
		t.Setenv(envGCSCredentials, "")
		t.Setenv(envGCSProjectID, gcsBackupJourneyProjectID)
		t.Setenv(envGCSBucket, gcsBackupJourneyBucketName)

		compose, err := docker.New().
			WithBackendGCS(gcsBackupJourneyBucketName).
			WithText2VecContextionary().
			WithWeaviateEnv("ENABLE_CLEANUP_UNFINISHED_BACKUPS", "true").
			WithWeaviateCluster(3).
			Start(ctx)
		require.Nil(t, err)
		defer func() {
			if err := compose.Terminate(ctx); err != nil {
				t.Fatalf("failed to terminate test containers: %s", err.Error())
			}
		}()

		t.Log("post-instance env setup")
		t.Setenv(envGCSEndpoint, compose.GetGCS().URI())
		t.Setenv(envGCSStorageEmulatorHost, compose.GetGCS().URI())
		moduleshelper.CreateGCSBucket(ctx, t, gcsBackupJourneyProjectID, gcsBackupJourneyBucketName)
		moduleshelper.CreateGCSBucket(ctx, t, gcsBackupJourneyProjectID, "gcsbjtestbucketoverride")
		helper.SetupClient(compose.GetWeaviate().URI())

		t.Run("backup-gcs", func(t *testing.T) {
			journey.BackupJourneyTests_Cluster(t, "gcs", gcsBackupJourneyClassName,
				gcsBackupJourneyBackupIDCluster+overrideBucket, nil, override, overrideBucket, overridePath, compose.GetWeaviate().URI(), compose.GetWeaviateNode(2).URI())
		})
	})
}<|MERGE_RESOLUTION|>--- conflicted
+++ resolved
@@ -38,7 +38,6 @@
 )
 
 func Test_BackupJourney(t *testing.T) {
-<<<<<<< HEAD
 	tests := []struct {
 		name           string
 		overrideBucket bool
@@ -62,11 +61,7 @@
 		},
 	}
 
-	ctx, cancel := context.WithTimeout(context.Background(), 30*time.Minute)
-	defer cancel()
-=======
 	ctx := context.Background()
->>>>>>> c3e6b9c9
 
 	for _, tt := range tests {
 		t.Run(tt.name, func(t *testing.T) {
