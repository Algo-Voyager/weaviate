//                           _       _
// __      _____  __ ___   ___  __ _| |_ ___
// \ \ /\ / / _ \/ _` \ \ / / |/ _` | __/ _ \
//  \ V  V /  __/ (_| |\ V /| | (_| | ||  __/
//   \_/\_/ \___|\__,_| \_/ |_|\__,_|\__\___|
//
//  Copyright © 2016 - 2024 Weaviate B.V. All rights reserved.
//
//  CONTACT: hello@weaviate.io
//

package config

import (
	"encoding/json"
	"fmt"
	"math"
	"os"
	"regexp"
	"strings"
	"time"

	"github.com/go-openapi/swag"
	"github.com/pkg/errors"
	"github.com/sirupsen/logrus"
	"gopkg.in/yaml.v2"

	"github.com/weaviate/weaviate/deprecations"
	"github.com/weaviate/weaviate/entities/replication"
	"github.com/weaviate/weaviate/entities/schema"
	entsentry "github.com/weaviate/weaviate/entities/sentry"
	"github.com/weaviate/weaviate/entities/vectorindex/common"
	"github.com/weaviate/weaviate/usecases/cluster"
	"github.com/weaviate/weaviate/usecases/monitoring"
)

// ServerVersion is deprecated. Use `build.Version`. It's there for backward compatiblility.
// ServerVersion is set when the misc handlers are setup.
// When misc handlers are setup, the entire swagger spec
// is already being parsed for the server version. This is
// a good time for us to set ServerVersion, so that the
// spec only needs to be parsed once.
var ServerVersion string

// DefaultConfigFile is the default file when no config file is provided
const DefaultConfigFile string = "./weaviate.conf.json"

// DefaultCleanupIntervalSeconds can be overwritten on a per-class basis
const DefaultCleanupIntervalSeconds = int64(60)

const (
	// These BM25 tuning params can be overwritten on a per-class basis
	DefaultBM25k1 = float32(1.2)
	DefaultBM25b  = float32(0.75)
)

const (
	DefaultMaxImportGoroutinesFactor = float64(1.5)

	DefaultDiskUseWarningPercentage  = uint64(80)
	DefaultDiskUseReadonlyPercentage = uint64(90)
	DefaultMemUseWarningPercentage   = uint64(80)
	// TODO: off by default for now, to make sure
	//       the measurement is reliable. once
	//       confirmed, we can set this to 90
	DefaultMemUseReadonlyPercentage = uint64(0)
)

// Flags are input options
type Flags struct {
	ConfigFile string `long:"config-file" description:"path to config file (default: ./weaviate.conf.json)"`

	RaftPort               int      `long:"raft-port" description:"the port used by Raft for inter-node communication"`
	RaftInternalRPCPort    int      `long:"raft-internal-rpc-port" description:"the port used for internal RPCs within the cluster"`
	RaftRPCMessageMaxSize  int      `long:"raft-rpc-message-max-size" description:"maximum internal raft grpc message size in bytes, defaults to 1073741824"`
	RaftJoin               []string `long:"raft-join" description:"a comma-separated list of server addresses to join on startup. Each element needs to be in the form NODE_NAME[:NODE_PORT]. If NODE_PORT is not present, raft-internal-rpc-port default value will be used instead"`
	RaftBootstrapTimeout   int      `long:"raft-bootstrap-timeout" description:"the duration for which the raft bootstrap procedure will wait for each node in raft-join to be reachable"`
	RaftBootstrapExpect    int      `long:"raft-bootstrap-expect" description:"specifies the number of server nodes to wait for before bootstrapping the cluster"`
	RaftHeartbeatTimeout   int      `long:"raft-heartbeat-timeout" description:"raft heartbeat timeout"`
	RaftElectionTimeout    int      `long:"raft-election-timeout" description:"raft election timeout"`
	RaftSnapshotThreshold  int      `long:"raft-snap-threshold" description:"number of outstanding log entries before performing a snapshot"`
	RaftSnapshotInterval   int      `long:"raft-snap-interval" description:"controls how often raft checks if it should perform a snapshot"`
	RaftMetadataOnlyVoters bool     `long:"raft-metadata-only-voters" description:"configures the voters to store metadata exclusively, without storing any other data"`
}

// Config outline of the config file
type Config struct {
	Name                                string                   `json:"name" yaml:"name"`
	Debug                               bool                     `json:"debug" yaml:"debug"`
	QueryDefaults                       QueryDefaults            `json:"query_defaults" yaml:"query_defaults"`
	QueryMaximumResults                 int64                    `json:"query_maximum_results" yaml:"query_maximum_results"`
	QueryNestedCrossReferenceLimit      int64                    `json:"query_nested_cross_reference_limit" yaml:"query_nested_cross_reference_limit"`
	QueryCrossReferenceDepthLimit       int                      `json:"query_cross_reference_depth_limit" yaml:"query_cross_reference_depth_limit"`
	Contextionary                       Contextionary            `json:"contextionary" yaml:"contextionary"`
	Authentication                      Authentication           `json:"authentication" yaml:"authentication"`
	Authorization                       Authorization            `json:"authorization" yaml:"authorization"`
	Origin                              string                   `json:"origin" yaml:"origin"`
	Persistence                         Persistence              `json:"persistence" yaml:"persistence"`
	DefaultVectorizerModule             string                   `json:"default_vectorizer_module" yaml:"default_vectorizer_module"`
	DefaultVectorDistanceMetric         string                   `json:"default_vector_distance_metric" yaml:"default_vector_distance_metric"`
	EnableModules                       string                   `json:"enable_modules" yaml:"enable_modules"`
	EnableApiBasedModules               bool                     `json:"enable_api_based_modules" yaml:"enable_api_based_modules"`
	ModulesPath                         string                   `json:"modules_path" yaml:"modules_path"`
	ModuleHttpClientTimeout             time.Duration            `json:"modules_client_timeout" yaml:"modules_client_timeout"`
	AutoSchema                          AutoSchema               `json:"auto_schema" yaml:"auto_schema"`
	Cluster                             cluster.Config           `json:"cluster" yaml:"cluster"`
	Replication                         replication.GlobalConfig `json:"replication" yaml:"replication"`
	Monitoring                          monitoring.Config        `json:"monitoring" yaml:"monitoring"`
	GRPC                                GRPC                     `json:"grpc" yaml:"grpc"`
	Profiling                           Profiling                `json:"profiling" yaml:"profiling"`
	ResourceUsage                       ResourceUsage            `json:"resource_usage" yaml:"resource_usage"`
	MaxImportGoroutinesFactor           float64                  `json:"max_import_goroutine_factor" yaml:"max_import_goroutine_factor"`
	MaximumConcurrentGetRequests        int                      `json:"maximum_concurrent_get_requests" yaml:"maximum_concurrent_get_requests"`
	MaximumConcurrentShardLoads         int                      `json:"maximum_concurrent_shard_loads" yaml:"maximum_concurrent_shard_loads"`
	TrackVectorDimensions               bool                     `json:"track_vector_dimensions" yaml:"track_vector_dimensions"`
	ReindexVectorDimensionsAtStartup    bool                     `json:"reindex_vector_dimensions_at_startup" yaml:"reindex_vector_dimensions_at_startup"`
	DisableLazyLoadShards               bool                     `json:"disable_lazy_load_shards" yaml:"disable_lazy_load_shards"`
	ForceFullReplicasSearch             bool                     `json:"force_full_replicas_search" yaml:"force_full_replicas_search"`
	RecountPropertiesAtStartup          bool                     `json:"recount_properties_at_startup" yaml:"recount_properties_at_startup"`
	ReindexSetToRoaringsetAtStartup     bool                     `json:"reindex_set_to_roaringset_at_startup" yaml:"reindex_set_to_roaringset_at_startup"`
	IndexMissingTextFilterableAtStartup bool                     `json:"index_missing_text_filterable_at_startup" yaml:"index_missing_text_filterable_at_startup"`
	DisableGraphQL                      bool                     `json:"disable_graphql" yaml:"disable_graphql"`
	AvoidMmap                           bool                     `json:"avoid_mmap" yaml:"avoid_mmap"`
	CORS                                CORS                     `json:"cors" yaml:"cors"`
	DisableTelemetry                    bool                     `json:"disable_telemetry" yaml:"disable_telemetry"`
	HNSWStartupWaitForVectorCache       bool                     `json:"hnsw_startup_wait_for_vector_cache" yaml:"hnsw_startup_wait_for_vector_cache"`
	HNSWVisitedListPoolMaxSize          int                      `json:"hnsw_visited_list_pool_max_size" yaml:"hnsw_visited_list_pool_max_size"`
	HNSWFlatSearchConcurrency           int                      `json:"hnsw_flat_search_concurrency" yaml:"hnsw_flat_search_concurrency"`
	HNSWAcornFilterRatio                float64                  `json:"hnsw_acorn_filter_ratio" yaml:"hnsw_acorn_filter_ratio"`
	Sentry                              *entsentry.ConfigOpts    `json:"sentry" yaml:"sentry"`
	MetadataServer                      MetadataServer           `json:"metadata_server" yaml:"metadata_server"`

	// Raft Specific configuration
	// TODO-RAFT: Do we want to be able to specify these with config file as well ?
	Raft Raft

	// map[className][]propertyName
	ReindexIndexesAtStartup map[string][]string `json:"reindex_indexes_at_startup" yaml:"reindex_indexes_at_startup"`
}

// Validate the configuration
func (c *Config) Validate() error {
	if err := c.Authentication.Validate(); err != nil {
		return configErr(err)
	}

	if err := c.Authorization.Validate(); err != nil {
		return configErr(err)
	}

	if c.Authentication.AnonymousAccess.Enabled && c.Authorization.Rbac.Enabled {
		return fmt.Errorf("cannot enable anonymous access and rbac authorization")
	}

	if err := c.Persistence.Validate(); err != nil {
		return configErr(err)
	}

	if err := c.AutoSchema.Validate(); err != nil {
		return configErr(err)
	}

	if err := c.ResourceUsage.Validate(); err != nil {
		return configErr(err)
	}

	if err := c.Raft.Validate(); err != nil {
		return configErr(err)
	}

	return nil
}

// ValidateModules validates the non-nested parameters. Nested objects must provide their own
// validation methods
func (c *Config) ValidateModules(modProv moduleProvider) error {
	if err := c.validateDefaultVectorizerModule(modProv); err != nil {
		return errors.Wrap(err, "default vectorizer module")
	}

	if err := c.validateDefaultVectorDistanceMetric(); err != nil {
		return errors.Wrap(err, "default vector distance metric")
	}

	return nil
}

func (c *Config) validateDefaultVectorizerModule(modProv moduleProvider) error {
	if c.DefaultVectorizerModule == VectorizerModuleNone {
		return nil
	}

	return modProv.ValidateVectorizer(c.DefaultVectorizerModule)
}

type moduleProvider interface {
	ValidateVectorizer(moduleName string) error
}

func (c *Config) validateDefaultVectorDistanceMetric() error {
	switch c.DefaultVectorDistanceMetric {
	case "", common.DistanceCosine, common.DistanceDot, common.DistanceL2Squared, common.DistanceManhattan, common.DistanceHamming:
		return nil
	default:
		return fmt.Errorf("must be one of [\"cosine\", \"dot\", \"l2-squared\", \"manhattan\",\"hamming\"]")
	}
}

type AutoSchema struct {
	Enabled       bool   `json:"enabled" yaml:"enabled"`
	DefaultString string `json:"defaultString" yaml:"defaultString"`
	DefaultNumber string `json:"defaultNumber" yaml:"defaultNumber"`
	DefaultDate   string `json:"defaultDate" yaml:"defaultDate"`
}

func (a AutoSchema) Validate() error {
	if a.DefaultNumber != "int" && a.DefaultNumber != "number" {
		return fmt.Errorf("autoSchema.defaultNumber must be either 'int' or 'number")
	}
	if a.DefaultString != schema.DataTypeText.String() &&
		a.DefaultString != schema.DataTypeString.String() {
		return fmt.Errorf("autoSchema.defaultString must be either 'string' or 'text")
	}
	if a.DefaultDate != "date" &&
		a.DefaultDate != schema.DataTypeText.String() &&
		a.DefaultDate != schema.DataTypeString.String() {
		return fmt.Errorf("autoSchema.defaultDate must be either 'date' or 'string' or 'text")
	}

	return nil
}

// QueryDefaults for optional parameters
type QueryDefaults struct {
	Limit int64 `json:"limit" yaml:"limit"`
}

// DefaultQueryDefaultsLimit is the default query limit when no limit is provided
const DefaultQueryDefaultsLimit int64 = 10

type Contextionary struct {
	URL string `json:"url" yaml:"url"`
}

// Support independent TLS credentials for gRPC
type GRPC struct {
	Port       int    `json:"port" yaml:"port"`
	CertFile   string `json:"certFile" yaml:"certFile"`
	KeyFile    string `json:"keyFile" yaml:"keyFile"`
	MaxMsgSize int    `json:"maxMsgSize" yaml:"maxMsgSize"`
}

type Profiling struct {
	BlockProfileRate     int  `json:"blockProfileRate" yaml:"blockProfileRate"`
	MutexProfileFraction int  `json:"mutexProfileFraction" yaml:"mutexProfileFraction"`
	Disabled             bool `json:"disabled" yaml:"disabled"`
	Port                 int  `json:"port" yaml:"port"`
}

type Persistence struct {
	DataPath                            string `json:"dataPath" yaml:"dataPath"`
	MemtablesFlushDirtyAfter            int    `json:"flushDirtyMemtablesAfter" yaml:"flushDirtyMemtablesAfter"`
	MemtablesMaxSizeMB                  int    `json:"memtablesMaxSizeMB" yaml:"memtablesMaxSizeMB"`
	MemtablesMinActiveDurationSeconds   int    `json:"memtablesMinActiveDurationSeconds" yaml:"memtablesMinActiveDurationSeconds"`
	MemtablesMaxActiveDurationSeconds   int    `json:"memtablesMaxActiveDurationSeconds" yaml:"memtablesMaxActiveDurationSeconds"`
	LSMMaxSegmentSize                   int64  `json:"lsmMaxSegmentSize" yaml:"lsmMaxSegmentSize"`
	LSMSegmentsCleanupIntervalSeconds   int    `json:"lsmSegmentsCleanupIntervalSeconds" yaml:"lsmSegmentsCleanupIntervalSeconds"`
	LSMSeparateObjectsCompactions       bool   `json:"lsmSeparateObjectsCompactions" yaml:"lsmSeparateObjectsCompactions"`
	LSMEnableSegmentsChecksumValidation bool   `json:"lsmEnableSegmentsChecksumValidation" yaml:"lsmEnableSegmentsChecksumValidation"`
	LSMCycleManagerRoutinesFactor       int    `json:"lsmCycleManagerRoutinesFactor" yaml:"lsmCycleManagerRoutinesFactor"`
	HNSWMaxLogSize                      int64  `json:"hnswMaxLogSize" yaml:"hnswMaxLogSize"`
<<<<<<< HEAD
	IndexRangeableInMemory              bool   `json:"indexRangeableInMemory" yaml:"indexRangeableInMemory"`
=======
	MinMMapSize                         int64  `json:"minMMapSize" yaml:"minMMapSize"`
>>>>>>> 1c64828a
}

// DefaultPersistenceDataPath is the default location for data directory when no location is provided
const DefaultPersistenceDataPath string = "./data"

// DefaultPersistenceLSMMaxSegmentSize is effectively unlimited for backward
// compatibility. TODO: consider changing this in a future release and make
// some noise about it. This is technically a breaking change.
const DefaultPersistenceLSMMaxSegmentSize = math.MaxInt64

// DefaultPersistenceLSMSegmentsCleanupIntervalSeconds = 0 for backward compatibility.
// value = 0 means cleanup is turned off.
const DefaultPersistenceLSMSegmentsCleanupIntervalSeconds = 0

// DefaultPersistenceLSMCycleManagerRoutinesFactor - determines how many goroutines
// are started for cyclemanager (factor * NUMCPU)
const DefaultPersistenceLSMCycleManagerRoutinesFactor = 2

const DefaultPersistenceHNSWMaxLogSize = 500 * 1024 * 1024 // 500MB for backward compatibility

// MetadataServer is experimental.
type MetadataServer struct {
	// When enabled startup will include a "metadata server"
	// for separation of storage/compute Weaviate.
	Enabled                   bool   `json:"enabled" yaml:"enabled"`
	GrpcListenAddress         string `json:"grpc_listen_address" yaml:"grpc_listen_address"`
	DataEventsChannelCapacity int    `json:"data_events_channel_capacity" yaml:"data_events_channel_capacity"`
}

const (
	DefaultMetadataServerGrpcListenAddress         = ":9050"
	DefaultMetadataServerDataEventsChannelCapacity = 100
)

const DefaultHNSWVisitedListPoolSize = -1 // unlimited for backward compatibility

const DefaultHNSWFlatSearchConcurrency = 1 // 1 for backward compatibility

const DefaultMinMMapSize = 0 // setting it to 0 means that no segments are always mmaped (and not fully read) by default

func (p Persistence) Validate() error {
	if p.DataPath == "" {
		return fmt.Errorf("persistence.dataPath must be set")
	}

	return nil
}

type DiskUse struct {
	WarningPercentage  uint64 `json:"warning_percentage" yaml:"warning_percentage"`
	ReadOnlyPercentage uint64 `json:"readonly_percentage" yaml:"readonly_percentage"`
}

func (d DiskUse) Validate() error {
	if d.WarningPercentage > 100 {
		return fmt.Errorf("disk_use.read_only_percentage must be between 0 and 100")
	}

	if d.ReadOnlyPercentage > 100 {
		return fmt.Errorf("disk_use.read_only_percentage must be between 0 and 100")
	}

	return nil
}

type MemUse struct {
	WarningPercentage  uint64 `json:"warning_percentage" yaml:"warning_percentage"`
	ReadOnlyPercentage uint64 `json:"readonly_percentage" yaml:"readonly_percentage"`
}

func (m MemUse) Validate() error {
	if m.WarningPercentage > 100 {
		return fmt.Errorf("mem_use.read_only_percentage must be between 0 and 100")
	}

	if m.ReadOnlyPercentage > 100 {
		return fmt.Errorf("mem_use.read_only_percentage must be between 0 and 100")
	}

	return nil
}

type ResourceUsage struct {
	DiskUse DiskUse
	MemUse  MemUse
}

type CORS struct {
	AllowOrigin  string `json:"allow_origin" yaml:"allow_origin"`
	AllowMethods string `json:"allow_methods" yaml:"allow_methods"`
	AllowHeaders string `json:"allow_headers" yaml:"allow_headers"`
}

const (
	DefaultCORSAllowOrigin  = "*"
	DefaultCORSAllowMethods = "*"
	DefaultCORSAllowHeaders = "Content-Type, Authorization, Batch, X-Openai-Api-Key, X-Openai-Organization, X-Openai-Baseurl, X-Anyscale-Baseurl, X-Anyscale-Api-Key, X-Cohere-Api-Key, X-Cohere-Baseurl, X-Huggingface-Api-Key, X-Azure-Api-Key, X-Azure-Deployment-Id, X-Azure-Resource-Name, X-Azure-Concurrency, X-Azure-Block-Size, X-Google-Api-Key, X-Google-Vertex-Api-Key, X-Google-Studio-Api-Key, X-Goog-Api-Key, X-Goog-Vertex-Api-Key, X-Goog-Studio-Api-Key, X-Palm-Api-Key, X-Jinaai-Api-Key, X-Aws-Access-Key, X-Aws-Secret-Key, X-Voyageai-Baseurl, X-Voyageai-Api-Key, X-Mistral-Baseurl, X-Mistral-Api-Key, X-Anthropic-Baseurl, X-Anthropic-Api-Key, X-Databricks-Endpoint, X-Databricks-Token, X-Databricks-User-Agent, X-Friendli-Token, X-Friendli-Baseurl, X-Weaviate-Api-Key, X-Weaviate-Cluster-Url, X-Nvidia-Api-Key, X-Nvidia-Baseurl"
)

func (r ResourceUsage) Validate() error {
	if err := r.DiskUse.Validate(); err != nil {
		return err
	}

	if err := r.MemUse.Validate(); err != nil {
		return err
	}

	return nil
}

type Raft struct {
	Port              int
	InternalRPCPort   int
	RPCMessageMaxSize int
	Join              []string

	SnapshotInterval  time.Duration
	SnapshotThreshold uint64
	TrailingLogs      uint64

	HeartbeatTimeout       time.Duration
	ElectionTimeout        time.Duration
	ConsistencyWaitTimeout time.Duration

	BootstrapTimeout   time.Duration
	BootstrapExpect    int
	MetadataOnlyVoters bool

	EnableOneNodeRecovery bool
	ForceOneNodeRecovery  bool

	EnableFQDNResolver bool
	FQDNResolverTLD    string
}

func (r *Raft) Validate() error {
	if r.Port == 0 {
		return fmt.Errorf("raft.port must be greater than 0")
	}

	if r.InternalRPCPort == 0 {
		return fmt.Errorf("raft.intra_rpc_port must be greater than 0")
	}

	uniqueMap := make(map[string]struct{}, len(r.Join))
	updatedJoinList := make([]string, len(r.Join))
	for i, nodeNameAndPort := range r.Join {
		// Check that the format is correct. In case only node name is present we append the default raft port
		nodeNameAndPortSplitted := strings.Split(nodeNameAndPort, ":")
		if len(nodeNameAndPortSplitted) == 0 {
			return fmt.Errorf("raft.join element %s has no node name", nodeNameAndPort)
		} else if len(nodeNameAndPortSplitted) < 2 {
			// If user only specify a node name and no port, use the default raft port
			nodeNameAndPortSplitted = append(nodeNameAndPortSplitted, fmt.Sprintf("%d", DefaultRaftPort))
		} else if len(nodeNameAndPortSplitted) > 2 {
			return fmt.Errorf("raft.join element %s has unexpected amount of element", nodeNameAndPort)
		}

		// Check that the node name is unique
		nodeName := nodeNameAndPortSplitted[0]
		if _, ok := uniqueMap[nodeName]; ok {
			return fmt.Errorf("raft.join contains the value %s multiple times. Joined nodes must have a unique id", nodeName)
		} else {
			uniqueMap[nodeName] = struct{}{}
		}

		// TODO-RAFT START
		// Validate host and port

		updatedJoinList[i] = strings.Join(nodeNameAndPortSplitted, ":")
	}
	r.Join = updatedJoinList

	if r.BootstrapExpect == 0 {
		return fmt.Errorf("raft.bootstrap_expect must be greater than 0")
	}

	if r.BootstrapExpect > len(r.Join) {
		return fmt.Errorf("raft.bootstrap.expect must be less than or equal to the length of raft.join")
	}

	if r.SnapshotInterval <= 0 {
		return fmt.Errorf("raft.bootstrap.snapshot_interval must be more than 0")
	}

	if r.SnapshotThreshold <= 0 {
		return fmt.Errorf("raft.bootstrap.snapshot_threshold must be more than 0")
	}

	if r.ConsistencyWaitTimeout <= 0 {
		return fmt.Errorf("raft.bootstrap.consistency_wait_timeout must be more than 0")
	}

	return nil
}

// GetConfigOptionGroup creates an option group for swagger
func GetConfigOptionGroup() *swag.CommandLineOptionsGroup {
	commandLineOptionsGroup := swag.CommandLineOptionsGroup{
		ShortDescription: "Connector, raft & MQTT config",
		LongDescription:  "",
		Options:          &Flags{},
	}

	return &commandLineOptionsGroup
}

// WeaviateConfig represents the used schema's
type WeaviateConfig struct {
	Config   Config
	Hostname string
	Scheme   string
}

// GetHostAddress from config locations
func (f *WeaviateConfig) GetHostAddress() string {
	return fmt.Sprintf("%s://%s", f.Scheme, f.Hostname)
}

// LoadConfig from config locations. The load order for configuration values if the following
// 1. Config file
// 2. Environment variables
// 3. Command line flags
// If a config option is specified multiple times in different locations, the latest one will be used in this order.
func (f *WeaviateConfig) LoadConfig(flags *swag.CommandLineOptionsGroup, logger logrus.FieldLogger) error {
	// Get command line flags
	configFileName := flags.Options.(*Flags).ConfigFile
	// Set default if not given
	if configFileName == "" {
		configFileName = DefaultConfigFile
	}

	// Read config file
	file, err := os.ReadFile(configFileName)
	_ = err // explicitly ignore

	// Load config from config file if present
	if len(file) > 0 {
		logger.WithField("action", "config_load").WithField("config_file_path", configFileName).
			Info("Usage of the weaviate.conf.json file is deprecated and will be removed in the future. Please use environment variables.")
		config, err := f.parseConfigFile(file, configFileName)
		if err != nil {
			return configErr(err)
		}
		f.Config = config

		deprecations.Log(logger, "config-files")
	}

	// Load config from env
	if err := FromEnv(&f.Config); err != nil {
		return configErr(err)
	}

	// Load config from flags
	f.fromFlags(flags.Options.(*Flags))

	return f.Config.Validate()
}

func (f *WeaviateConfig) parseConfigFile(file []byte, name string) (Config, error) {
	var config Config

	m := regexp.MustCompile(`.*\.(\w+)$`).FindStringSubmatch(name)
	if len(m) < 2 {
		return config, fmt.Errorf("config file does not have a file ending, got '%s'", name)
	}

	switch m[1] {
	case "json":
		err := json.Unmarshal(file, &config)
		if err != nil {
			return config, fmt.Errorf("error unmarshalling the json config file: %w", err)
		}
	case "yaml":
		err := yaml.Unmarshal(file, &config)
		if err != nil {
			return config, fmt.Errorf("error unmarshalling the yaml config file: %w", err)
		}
	default:
		return config, fmt.Errorf("unsupported config file extension '%s', use .yaml or .json", m[1])
	}

	return config, nil
}

// fromFlags parses values from flags given as parameter and overrides values in the config
func (f *WeaviateConfig) fromFlags(flags *Flags) {
	if flags.RaftPort > 0 {
		f.Config.Raft.Port = flags.RaftPort
	}
	if flags.RaftInternalRPCPort > 0 {
		f.Config.Raft.InternalRPCPort = flags.RaftInternalRPCPort
	}
	if flags.RaftRPCMessageMaxSize > 0 {
		f.Config.Raft.RPCMessageMaxSize = flags.RaftRPCMessageMaxSize
	}
	if flags.RaftJoin != nil {
		f.Config.Raft.Join = flags.RaftJoin
	}
	if flags.RaftBootstrapTimeout > 0 {
		f.Config.Raft.BootstrapTimeout = time.Second * time.Duration(flags.RaftBootstrapTimeout)
	}
	if flags.RaftBootstrapExpect > 0 {
		f.Config.Raft.BootstrapExpect = flags.RaftBootstrapExpect
	}
	if flags.RaftSnapshotInterval > 0 {
		f.Config.Raft.SnapshotInterval = time.Second * time.Duration(flags.RaftSnapshotInterval)
	}
	if flags.RaftSnapshotThreshold > 0 {
		f.Config.Raft.SnapshotThreshold = uint64(flags.RaftSnapshotThreshold)
	}
	if flags.RaftMetadataOnlyVoters {
		f.Config.Raft.MetadataOnlyVoters = true
	}
}

func configErr(err error) error {
	return fmt.Errorf("invalid config: %w", err)
}<|MERGE_RESOLUTION|>--- conflicted
+++ resolved
@@ -269,11 +269,8 @@
 	LSMEnableSegmentsChecksumValidation bool   `json:"lsmEnableSegmentsChecksumValidation" yaml:"lsmEnableSegmentsChecksumValidation"`
 	LSMCycleManagerRoutinesFactor       int    `json:"lsmCycleManagerRoutinesFactor" yaml:"lsmCycleManagerRoutinesFactor"`
 	HNSWMaxLogSize                      int64  `json:"hnswMaxLogSize" yaml:"hnswMaxLogSize"`
-<<<<<<< HEAD
 	IndexRangeableInMemory              bool   `json:"indexRangeableInMemory" yaml:"indexRangeableInMemory"`
-=======
 	MinMMapSize                         int64  `json:"minMMapSize" yaml:"minMMapSize"`
->>>>>>> 1c64828a
 }
 
 // DefaultPersistenceDataPath is the default location for data directory when no location is provided
