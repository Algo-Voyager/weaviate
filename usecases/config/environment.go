--- conflicted
+++ resolved
@@ -214,19 +214,11 @@
 			}
 		}
 
-<<<<<<< HEAD
-		viewersString, ok := os.LookupEnv("AUTHORIZATION_VIEWER_USERS")
-		if ok {
-			config.Authorization.Rbac.Viewers = strings.Split(viewersString, ",")
-		}
-
 		groupString, ok := os.LookupEnv("AUTHORIZATION_ROOT_GROUPS")
 		if ok {
 			config.Authorization.Rbac.RootGroups = strings.Split(groupString, ",")
 		}
 
-=======
->>>>>>> efb17379
 	}
 
 	config.Profiling.Disabled = entcfg.Enabled(os.Getenv("GO_PROFILING_DISABLE"))
