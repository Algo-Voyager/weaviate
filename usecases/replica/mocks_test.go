//                           _       _
// __      _____  __ ___   ___  __ _| |_ ___
// \ \ /\ / / _ \/ _` \ \ / / |/ _` | __/ _ \
//  \ V  V /  __/ (_| |\ V /| | (_| | ||  __/
//   \_/\_/ \___|\__,_| \_/ |_|\__,_|\__\___|
//
//  Copyright © 2016 - 2024 Weaviate B.V. All rights reserved.
//
//  CONTACT: hello@weaviate.io
//

package replica

import (
	"context"
	"fmt"
	"time"

	"github.com/go-openapi/strfmt"
	"github.com/stretchr/testify/mock"
	"github.com/weaviate/weaviate/entities/additional"
	"github.com/weaviate/weaviate/entities/filters"
	"github.com/weaviate/weaviate/entities/search"
	"github.com/weaviate/weaviate/entities/storobj"
	"github.com/weaviate/weaviate/usecases/objects"
)

type fakeRClient struct {
	mock.Mock
}

func (f *fakeRClient) FetchObject(ctx context.Context, host, index, shard string,
	id strfmt.UUID, props search.SelectProperties,
	additional additional.Properties, numRetries int,
) (objects.Replica, error) {
	args := f.Called(ctx, host, index, shard, id, props, additional)
	return args.Get(0).(objects.Replica), args.Error(1)
}

func (f *fakeRClient) FetchObjects(ctx context.Context, host, index,
	shard string, ids []strfmt.UUID,
) ([]objects.Replica, error) {
	args := f.Called(ctx, host, index, shard, ids)
	return args.Get(0).([]objects.Replica), args.Error(1)
}

func (f *fakeRClient) OverwriteObjects(ctx context.Context, host, index, shard string,
	xs []*objects.VObject,
) ([]RepairResponse, error) {
	args := f.Called(ctx, host, index, shard, xs)
	return args.Get(0).([]RepairResponse), args.Error(1)
}

func (f *fakeRClient) DigestObjects(ctx context.Context, host, index, shard string,
	ids []strfmt.UUID, numRetries int,
) ([]RepairResponse, error) {
	args := f.Called(ctx, host, index, shard, ids)
	return args.Get(0).([]RepairResponse), args.Error(1)
}

func (f *fakeRClient) FindUUIDs(ctx context.Context, host, index, shard string,
	filters *filters.LocalFilter,
) ([]strfmt.UUID, error) {
	args := f.Called(ctx, host, index, shard, filters)
	return args.Get(0).([]strfmt.UUID), args.Error(1)
}

type fakeClient struct {
	mock.Mock
}

func (f *fakeClient) PutObject(ctx context.Context, host, index, shard, requestID string,
	obj *storobj.Object, schemaVersion uint64,
) (SimpleResponse, error) {
	args := f.Called(ctx, host, index, shard, requestID, obj, schemaVersion)
	return args.Get(0).(SimpleResponse), args.Error(1)
}

func (f *fakeClient) DeleteObject(ctx context.Context, host, index, shard, requestID string,
<<<<<<< HEAD
	id strfmt.UUID, schemaVersion uint64,
) (SimpleResponse, error) {
	args := f.Called(ctx, host, index, shard, requestID, id, schemaVersion)
=======
	id strfmt.UUID, deletionTime time.Time,
) (SimpleResponse, error) {
	args := f.Called(ctx, host, index, shard, requestID, id, deletionTime)
>>>>>>> f62158e2
	return args.Get(0).(SimpleResponse), args.Error(1)
}

func (f *fakeClient) MergeObject(ctx context.Context, host, index, shard, requestID string,
	doc *objects.MergeDocument, schemaVersion uint64,
) (SimpleResponse, error) {
	args := f.Called(ctx, host, index, shard, requestID, doc, schemaVersion)
	return args.Get(0).(SimpleResponse), args.Error(1)
}

func (f *fakeClient) PutObjects(ctx context.Context, host, index, shard, requestID string,
	objs []*storobj.Object, schemaVersion uint64,
) (SimpleResponse, error) {
	args := f.Called(ctx, host, index, shard, requestID, objs, schemaVersion)
	return args.Get(0).(SimpleResponse), args.Error(1)
}

func (f *fakeClient) DeleteObjects(ctx context.Context, host, index, shard, requestID string,
<<<<<<< HEAD
	uuids []strfmt.UUID, dryRun bool, schemaVersion uint64,
) (SimpleResponse, error) {
	args := f.Called(ctx, host, index, shard, requestID, uuids, dryRun, schemaVersion)
=======
	uuids []strfmt.UUID, deletionTime time.Time, dryRun bool,
) (SimpleResponse, error) {
	args := f.Called(ctx, host, index, shard, requestID, uuids, deletionTime, dryRun)
>>>>>>> f62158e2
	return args.Get(0).(SimpleResponse), args.Error(1)
}

func (f *fakeClient) AddReferences(ctx context.Context, host, index, shard, requestID string,
	refs []objects.BatchReference, schemaVersion uint64,
) (SimpleResponse, error) {
	args := f.Called(ctx, host, index, shard, requestID, refs, schemaVersion)
	return args.Get(0).(SimpleResponse), args.Error(1)
}

func (f *fakeClient) Commit(ctx context.Context, host, index, shard, requestID string, resp interface{}) error {
	args := f.Called(ctx, host, index, shard, requestID, resp)
	return args.Error(0)
}

func (f *fakeClient) Abort(ctx context.Context, host, index, shard, requestID string) (SimpleResponse, error) {
	args := f.Called(ctx, host, index, shard, requestID)
	return args.Get(0).(SimpleResponse), args.Error(1)
}

// Replica finder
type fakeShardingState struct {
	thisNode        string
	ShardToReplicas map[string][]string
	nodeResolver    *fakeNodeResolver
}

func newFakeShardingState(thisNode string, shardToReplicas map[string][]string, resolver *fakeNodeResolver) *fakeShardingState {
	return &fakeShardingState{
		thisNode:        thisNode,
		ShardToReplicas: shardToReplicas,
		nodeResolver:    resolver,
	}
}

func (f *fakeShardingState) NodeName() string {
	return f.thisNode
}

func (f *fakeShardingState) ResolveParentNodes(_ string, shard string) (map[string]string, error) {
	replicas, ok := f.ShardToReplicas[shard]
	if !ok {
		return nil, fmt.Errorf("sharding state not found")
	}

	m := make(map[string]string)
	for _, name := range replicas {
		addr, _ := f.nodeResolver.NodeHostname(name)
		m[name] = addr

	}

	return m, nil
}

// node resolver
type fakeNodeResolver struct {
	hosts map[string]string
}

func (r *fakeNodeResolver) NodeHostname(nodeName string) (string, bool) {
	return r.hosts[nodeName], true
}

func newFakeNodeResolver(nodes []string) *fakeNodeResolver {
	hosts := make(map[string]string)
	for _, node := range nodes {
		hosts[node] = node
	}
	return &fakeNodeResolver{hosts: hosts}
}<|MERGE_RESOLUTION|>--- conflicted
+++ resolved
@@ -77,15 +77,9 @@
 }
 
 func (f *fakeClient) DeleteObject(ctx context.Context, host, index, shard, requestID string,
-<<<<<<< HEAD
-	id strfmt.UUID, schemaVersion uint64,
+	id strfmt.UUID, deletionTime time.Time, schemaVersion uint64,
 ) (SimpleResponse, error) {
-	args := f.Called(ctx, host, index, shard, requestID, id, schemaVersion)
-=======
-	id strfmt.UUID, deletionTime time.Time,
-) (SimpleResponse, error) {
-	args := f.Called(ctx, host, index, shard, requestID, id, deletionTime)
->>>>>>> f62158e2
+	args := f.Called(ctx, host, index, shard, requestID, id, deletionTime, schemaVersion)
 	return args.Get(0).(SimpleResponse), args.Error(1)
 }
 
@@ -104,15 +98,9 @@
 }
 
 func (f *fakeClient) DeleteObjects(ctx context.Context, host, index, shard, requestID string,
-<<<<<<< HEAD
-	uuids []strfmt.UUID, dryRun bool, schemaVersion uint64,
+	uuids []strfmt.UUID, deletionTime time.Time, dryRun bool, schemaVersion uint64,
 ) (SimpleResponse, error) {
-	args := f.Called(ctx, host, index, shard, requestID, uuids, dryRun, schemaVersion)
-=======
-	uuids []strfmt.UUID, deletionTime time.Time, dryRun bool,
-) (SimpleResponse, error) {
-	args := f.Called(ctx, host, index, shard, requestID, uuids, deletionTime, dryRun)
->>>>>>> f62158e2
+	args := f.Called(ctx, host, index, shard, requestID, uuids, deletionTime, dryRun, schemaVersion)
 	return args.Get(0).(SimpleResponse), args.Error(1)
 }
 
