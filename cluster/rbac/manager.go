--- conflicted
+++ resolved
@@ -16,34 +16,25 @@
 	"errors"
 	"fmt"
 
-	"github.com/weaviate/weaviate/usecases/config"
-
 	"github.com/sirupsen/logrus"
 
 	"github.com/weaviate/weaviate/cluster/fsm"
 	cmd "github.com/weaviate/weaviate/cluster/proto/api"
 	"github.com/weaviate/weaviate/usecases/auth/authorization"
+	"github.com/weaviate/weaviate/usecases/config"
 )
 
 var ErrBadRequest = errors.New("bad request")
 
 type Manager struct {
 	authZ       authorization.Controller
-<<<<<<< HEAD
 	authNconfig config.Authentication
-	logger      logrus.FieldLogger
-}
-
-func NewManager(authZ authorization.Controller, authNconfig config.Authentication, logger logrus.FieldLogger) *Manager {
-	return &Manager{authZ: authZ, authNconfig: authNconfig, logger: logger}
-=======
 	snapshotter fsm.Snapshotter
 	logger      logrus.FieldLogger
 }
 
-func NewManager(authZ authorization.Controller, snapshotter fsm.Snapshotter, logger logrus.FieldLogger) *Manager {
-	return &Manager{authZ: authZ, snapshotter: snapshotter, logger: logger}
->>>>>>> 188b64a0
+func NewManager(authZ authorization.Controller, authNconfig config.Authentication, snapshotter fsm.Snapshotter, logger logrus.FieldLogger) *Manager {
+	return &Manager{authZ: authZ, authNconfig: authNconfig, snapshotter: snapshotter, logger: logger}
 }
 
 func (m *Manager) GetRoles(req *cmd.QueryRequest) ([]byte, error) {
@@ -251,10 +242,7 @@
 			return err
 		}
 	}
-<<<<<<< HEAD
-=======
-
-	return m.authZ.RevokeRolesForUser(req.User, req.Roles...)
+	return nil
 }
 
 func (m *Manager) Snapshot() ([]byte, error) {
@@ -272,6 +260,5 @@
 		return err
 	}
 	m.logger.Info("successfully restored rbac from snapshot")
->>>>>>> 188b64a0
 	return nil
 }