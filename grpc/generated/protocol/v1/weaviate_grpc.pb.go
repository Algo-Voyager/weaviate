--- conflicted
+++ resolved
@@ -54,8 +54,6 @@
 func (c *weaviateClient) BatchDelete(ctx context.Context, in *BatchDeleteRequest, opts ...grpc.CallOption) (*BatchDeleteReply, error) {
 	out := new(BatchDeleteReply)
 	err := c.cc.Invoke(ctx, "/weaviate.v1.Weaviate/BatchDelete", in, out, opts...)
-<<<<<<< HEAD
-=======
 	if err != nil {
 		return nil, err
 	}
@@ -65,7 +63,6 @@
 func (c *weaviateClient) TenantsGet(ctx context.Context, in *TenantsGetRequest, opts ...grpc.CallOption) (*TenantsGetReply, error) {
 	out := new(TenantsGetReply)
 	err := c.cc.Invoke(ctx, "/weaviate.v1.Weaviate/TenantsGet", in, out, opts...)
->>>>>>> 70767512
 	if err != nil {
 		return nil, err
 	}
