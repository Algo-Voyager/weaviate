//                           _       _
// __      _____  __ ___   ___  __ _| |_ ___
// \ \ /\ / / _ \/ _` \ \ / / |/ _` | __/ _ \
//  \ V  V /  __/ (_| |\ V /| | (_| | ||  __/
//   \_/\_/ \___|\__,_| \_/ |_|\__,_|\__\___|
//
//  Copyright © 2016 - 2024 Weaviate B.V. All rights reserved.
//
//  CONTACT: hello@weaviate.io
//

package modstgazure

import (
	"bytes"
	"context"
	"encoding/json"
	"fmt"
	"io"
	"os"
	"path"
	"strconv"
	"strings"
	"time"

	"github.com/Azure/azure-sdk-for-go/sdk/azcore/policy"
	"github.com/Azure/azure-sdk-for-go/sdk/azcore/to"
	"github.com/Azure/azure-sdk-for-go/sdk/storage/azblob"
	"github.com/Azure/azure-sdk-for-go/sdk/storage/azblob/bloberror"
	"github.com/pkg/errors"
	"github.com/weaviate/weaviate/entities/backup"
<<<<<<< HEAD
	ubak "github.com/weaviate/weaviate/usecases/backup"
=======
	"github.com/weaviate/weaviate/usecases/modulecomponents"
)

const (
	defaultBlockSize   = int64(40 * 1024 * 1024)
	defaultConcurrency = 1
>>>>>>> e30de4df
)

type azureClient struct {
	client     *azblob.Client
	config     clientConfig
	serviceURL string
	dataPath   string
}

func newClient(ctx context.Context, config *clientConfig, dataPath string) (*azureClient, error) {
	connectionString := os.Getenv("AZURE_STORAGE_CONNECTION_STRING")
	if connectionString != "" {
		client, err := azblob.NewClientFromConnectionString(connectionString, nil)
		if err != nil {
			return nil, errors.Wrap(err, "create client using connection string")
		}
		serviceURL := ""
		connectionStrings := strings.Split(connectionString, ";")
		for _, str := range connectionStrings {
			if strings.HasPrefix(str, "BlobEndpoint") {
				blobEndpoint := strings.Split(str, "=")
				if len(blobEndpoint) > 1 {
					serviceURL = blobEndpoint[1]
					if !strings.HasSuffix(serviceURL, "/") {
						serviceURL = serviceURL + "/"
					}
				}
			}
		}
		return &azureClient{client, *config, serviceURL, dataPath}, nil
	}

	// Your account name and key can be obtained from the Azure Portal.
	accountName := os.Getenv("AZURE_STORAGE_ACCOUNT")
	accountKey := os.Getenv("AZURE_STORAGE_KEY")

	if accountName == "" {
		return nil, errors.New("AZURE_STORAGE_ACCOUNT must be set")
	}

	// The service URL for blob endpoints is usually in the form: http(s)://<account>.blob.core.windows.net/
	serviceURL := fmt.Sprintf("https://%s.blob.core.windows.net/", accountName)

	if accountKey != "" {
		cred, err := azblob.NewSharedKeyCredential(accountName, accountKey)
		if err != nil {
			return nil, err
		}

		client, err := azblob.NewClientWithSharedKeyCredential(serviceURL, cred, nil)
		if err != nil {
			return nil, err
		}
		return &azureClient{client, *config, serviceURL, dataPath}, nil
	}

	options := &azblob.ClientOptions{
		ClientOptions: policy.ClientOptions{
			Retry: policy.RetryOptions{
				MaxRetries:    3,
				RetryDelay:    4 * time.Second,
				MaxRetryDelay: 120 * time.Second,
			},
		},
	}

	client, err := azblob.NewClientWithNoCredential(serviceURL, options)
	if err != nil {
		return nil, err
	}
	return &azureClient{client, *config, serviceURL, dataPath}, nil
}

func (a *azureClient) HomeDir(backupID, overrideBucket, overridePath string) string {
	if overrideBucket == "" {
		overrideBucket = a.config.Container
	}

	return a.serviceURL + path.Join(overrideBucket, a.makeObjectName(overridePath, []string{backupID}))
}

func (g *azureClient) makeObjectName(overridePath string, parts []string) string {
	if overridePath != "" {
		base := path.Join(parts...)
		return path.Join(overridePath, base)
	} else {
		base := path.Join(parts...)
		return path.Join(g.config.BackupPath, base)
	}
}

func (a *azureClient) AllBackups(ctx context.Context) ([]*backup.DistributedBackupDescriptor, error) {
	var meta []*backup.DistributedBackupDescriptor

	blobs := a.client.NewListBlobsFlatPager(a.config.Container, &azblob.ListBlobsFlatOptions{Prefix: to.Ptr(a.config.BackupPath)})
	for {
		if !blobs.More() {
			break
		}
		blob, err := blobs.NextPage(ctx)
		if err != nil {
			return nil, fmt.Errorf("get next blob: %w", err)
		}
		if blob.ListBlobsFlatSegmentResponse.Segment != nil {
			for _, item := range blob.ListBlobsFlatSegmentResponse.Segment.BlobItems {
				if item.Name != nil {
					if strings.Contains(*item.Name, ubak.GlobalBackupFile) {
						contents, err := a.getObject(ctx, a.config.Container, *item.Name)
						if err != nil {
							return nil, fmt.Errorf("get blob item %q: %w", *item.Name, err)
						}
						var desc backup.DistributedBackupDescriptor
						if err := json.Unmarshal(contents, &desc); err != nil {
							return nil, fmt.Errorf("unmarshal blob item %q: %w", *item.Name, err)
						}
						meta = append(meta, &desc)
					}
				}
			}
		}
	}

	return meta, nil
}

func (a *azureClient) GetObject(ctx context.Context, backupID, key, overrideBucket, overridePath string) ([]byte, error) {
	objectName := a.makeObjectName(overridePath, []string{backupID, key})

	containerName := a.config.Container
	if overrideBucket != "" {
		containerName = overrideBucket
	}

	return a.getObject(ctx, containerName, objectName)
}

func (a *azureClient) getObject(ctx context.Context, containerName, objectName string) ([]byte, error) {
	blobDownloadResponse, err := a.client.DownloadStream(ctx, containerName, objectName, nil)
	if err != nil {
		if bloberror.HasCode(err, bloberror.BlobNotFound) {
			return nil, backup.NewErrNotFound(errors.Wrapf(err, "get object %s", objectName))
		}
		return nil, backup.NewErrInternal(errors.Wrapf(err, "download stream for object %s", objectName))
	}

	reader := blobDownloadResponse.Body
	downloadData, err := io.ReadAll(reader)
	errClose := reader.Close()
	if errClose != nil {
		return nil, backup.NewErrInternal(errors.Wrapf(errClose, "close stream for object %s", objectName))
	}
	if err != nil {
		return nil, backup.NewErrInternal(errors.Wrapf(err, "read stream for object %s", objectName))
	}

	return downloadData, nil
}

func (a *azureClient) PutObject(ctx context.Context, backupID, key, overrideBucket, overridePath string, data []byte) error {
	objectName := a.makeObjectName(overridePath, []string{backupID, key})

	containerName := a.config.Container
	if overrideBucket != "" {
		containerName = overrideBucket
	}

	reader := bytes.NewReader(data)
	_, err := a.client.UploadStream(ctx,
		containerName,
		objectName,
		reader,
		&azblob.UploadStreamOptions{
			Metadata:    map[string]*string{"backupid": to.Ptr(backupID)},
			Tags:        map[string]string{"backupid": backupID},
			BlockSize:   a.getBlockSize(ctx),
			Concurrency: a.getConcurrency(ctx),
		})
	if err != nil {
		return backup.NewErrInternal(errors.Wrapf(err, "upload stream for object %s", objectName))
	}

	return nil
}

func (a *azureClient) Initialize(ctx context.Context, backupID, overrideBucket, overridePath string) error {
	key := "access-check"

	if err := a.PutObject(ctx, backupID, key, overrideBucket, overridePath, []byte("")); err != nil {
		return errors.Wrap(err, "failed to access-check Azure backup module")
	}

	containerName := a.config.Container
	if overrideBucket != "" {
		containerName = overrideBucket
	}

	objectName := a.makeObjectName(overridePath, []string{backupID, key})
	if _, err := a.client.DeleteBlob(ctx, containerName, objectName, nil); err != nil {
		return errors.Wrap(err, "failed to remove access-check Azure backup module at"+objectName)
	}

	return nil
}

func (a *azureClient) WriteToFile(ctx context.Context, backupID, key, destPath, overrideBucket, overridePath string) error {
	dir := path.Dir(destPath)
	if err := os.MkdirAll(dir, os.ModePerm); err != nil {
		return errors.Wrapf(err, "make dir %s", dir)
	}

	file, err := os.Create(destPath)
	if err != nil {
		return backup.NewErrInternal(errors.Wrapf(err, "create file: %q", destPath))
	}
	defer file.Close()

	containerName := a.config.Container
	if overrideBucket != "" {
		containerName = overrideBucket
	}

	objectName := a.makeObjectName(overridePath, []string{backupID, key})
	_, err = a.client.DownloadFile(ctx, containerName, objectName, file, nil)
	if err != nil {
		if bloberror.HasCode(err, bloberror.BlobNotFound) {
			return backup.NewErrNotFound(errors.Wrapf(err, "get object %s", objectName))
		}
		return backup.NewErrInternal(errors.Wrapf(err, "download file for object %s", objectName))
	}

	return nil
}

<<<<<<< HEAD
func (a *azureClient) Write(ctx context.Context, backupID, key, overrideBucket, overridePath string, r io.ReadCloser) (written int64, err error) {
	path := a.makeObjectName(overridePath, []string{backupID, key})
=======
func (a *azureClient) getBlockSize(ctx context.Context) int64 {
	blockSize := defaultBlockSize
	blockSizeStr := modulecomponents.GetValueFromContext(ctx, "X-Azure-Block-Size")

	if blockSizeStr == "" {
		blockSizeStr = os.Getenv("AZURE_BLOCK_SIZE")
	}

	if blockSizeStr != "" {
		bs, err := strconv.ParseInt(blockSizeStr, 10, 64)
		if err != nil {
			return defaultBlockSize
		}
		blockSize = bs
	}
	return blockSize
}

func (a *azureClient) getConcurrency(ctx context.Context) int {
	concurrency := defaultConcurrency
	concurrencyStr := modulecomponents.GetValueFromContext(ctx, "X-Azure-Concurrency")

	if concurrencyStr == "" {
		concurrencyStr = os.Getenv("AZURE_CONCURRENCY")
	}

	if concurrencyStr != "" {
		cc, err := strconv.Atoi(concurrencyStr)
		if err != nil {
			return defaultConcurrency
		}
		concurrency = cc
	}
	return concurrency
}

func (a *azureClient) Write(ctx context.Context, backupID, key string, r io.ReadCloser) (written int64, err error) {
	path := a.makeObjectName(backupID, key)
>>>>>>> e30de4df
	reader := &reader{src: r}
	defer func() {
		r.Close()
		written = int64(reader.count)
	}()

	containerName := a.config.Container
	if overrideBucket != "" {
		containerName = overrideBucket
	}

	if _, err = a.client.UploadStream(ctx,
		containerName,
		path,
		reader,
		&azblob.UploadStreamOptions{
			Metadata:    map[string]*string{"backupid": to.Ptr(backupID)},
			Tags:        map[string]string{"backupid": backupID},
			BlockSize:   a.getBlockSize(ctx),
			Concurrency: a.getConcurrency(ctx),
		}); err != nil {
		err = fmt.Errorf("upload stream %q: %w", path, err)
	}

	return
}

func (a *azureClient) Read(ctx context.Context, backupID, key, overrideBucket, overridePath string, w io.WriteCloser) (int64, error) {
	defer w.Close()

	containerName := a.config.Container
	if overrideBucket != "" {
		containerName = overrideBucket
	}

	path := a.makeObjectName(overridePath, []string{backupID, key})
	resp, err := a.client.DownloadStream(ctx, containerName, path, nil)
	if err != nil {
		err = fmt.Errorf("find object %q: %w", path, err)
		if bloberror.HasCode(err, bloberror.BlobNotFound) {
			err = backup.NewErrNotFound(err)
		}
		return 0, err
	}
	defer resp.Body.Close()

	read, err := io.Copy(w, resp.Body)
	if err != nil {
		return read, fmt.Errorf("io.copy %q: %w", path, err)
	}

	return read, nil
}

func (a *azureClient) SourceDataPath() string {
	return a.dataPath
}

// reader is a wrapper used to count number of written bytes
// Unlike GCS and S3 Azure Interface does not provide this information
type reader struct {
	src   io.Reader
	count int
}

func (r *reader) Read(p []byte) (n int, err error) {
	n, err = r.src.Read(p)
	r.count += n
	return
}<|MERGE_RESOLUTION|>--- conflicted
+++ resolved
@@ -29,16 +29,13 @@
 	"github.com/Azure/azure-sdk-for-go/sdk/storage/azblob/bloberror"
 	"github.com/pkg/errors"
 	"github.com/weaviate/weaviate/entities/backup"
-<<<<<<< HEAD
 	ubak "github.com/weaviate/weaviate/usecases/backup"
-=======
 	"github.com/weaviate/weaviate/usecases/modulecomponents"
 )
 
 const (
 	defaultBlockSize   = int64(40 * 1024 * 1024)
 	defaultConcurrency = 1
->>>>>>> e30de4df
 )
 
 type azureClient struct {
@@ -272,10 +269,6 @@
 	return nil
 }
 
-<<<<<<< HEAD
-func (a *azureClient) Write(ctx context.Context, backupID, key, overrideBucket, overridePath string, r io.ReadCloser) (written int64, err error) {
-	path := a.makeObjectName(overridePath, []string{backupID, key})
-=======
 func (a *azureClient) getBlockSize(ctx context.Context) int64 {
 	blockSize := defaultBlockSize
 	blockSizeStr := modulecomponents.GetValueFromContext(ctx, "X-Azure-Block-Size")
@@ -312,9 +305,8 @@
 	return concurrency
 }
 
-func (a *azureClient) Write(ctx context.Context, backupID, key string, r io.ReadCloser) (written int64, err error) {
-	path := a.makeObjectName(backupID, key)
->>>>>>> e30de4df
+func (a *azureClient) Write(ctx context.Context, backupID, key, overrideBucket, overridePath string, r io.ReadCloser) (written int64, err error) {
+	path := a.makeObjectName(overridePath, []string{backupID, key})
 	reader := &reader{src: r}
 	defer func() {
 		r.Close()
