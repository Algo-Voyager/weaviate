--- conflicted
+++ resolved
@@ -1,7 +1,7 @@
 SHELL:=/usr/bin/env bash -o pipefail
 
 # Adapted from https://www.thapaliya.com/en/writings/well-documented-makefiles/
-# .PHONY: help mocks
+# .PHONY: help
 help:
 	@awk 'BEGIN {FS = ":.*##"; printf "\nUsage:\n  make \033[36m<target>\033[0m\n\nTargets:\n"} /^[a-zA-Z_-]+:.*?##/ { printf "  \033[36m%-45s\033[0m %s\n", $$1, $$2 }' $(MAKEFILE_LIST)
 
@@ -96,12 +96,7 @@
 banner: ## Add Weaviate banner with license details
 	./tools/gen-code-from-swagger.sh
 
-<<<<<<< HEAD
-mocks: .mockery.yaml
-	docker run --rm -v $(PWD):/src -w /src vektra/mockery:v2.53.2
-=======
 .PHONY: mocks
 mocks:
 	docker run --rm -v $(PWD):/src -w /src vektra/mockery:v2.53.2
-	$(MAKE) banner
->>>>>>> 275107f6
+	$(MAKE) banner